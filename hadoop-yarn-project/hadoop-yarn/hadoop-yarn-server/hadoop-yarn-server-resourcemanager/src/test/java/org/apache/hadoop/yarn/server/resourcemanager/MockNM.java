--- conflicted
+++ resolved
@@ -32,10 +32,7 @@
 import org.apache.hadoop.yarn.api.records.NodeId;
 import org.apache.hadoop.yarn.api.records.Resource;
 import org.apache.hadoop.yarn.conf.YarnConfiguration;
-<<<<<<< HEAD
-=======
 import org.apache.hadoop.yarn.exceptions.YarnException;
->>>>>>> 6266273c
 import org.apache.hadoop.yarn.server.api.protocolrecords.NodeHeartbeatRequest;
 import org.apache.hadoop.yarn.server.api.protocolrecords.NodeHeartbeatResponse;
 import org.apache.hadoop.yarn.server.api.protocolrecords.RegisterNodeManagerRequest;
@@ -58,10 +55,7 @@
   private final int httpPort = 2;
   private MasterKey currentContainerTokenMasterKey;
   private MasterKey currentNMTokenMasterKey;
-<<<<<<< HEAD
-=======
   private String version;
->>>>>>> 6266273c
 
   public MockNM(String nodeIdStr, int memory, ResourceTrackerService resourceTracker) {
     // scale vcores based on the requested memory
@@ -72,16 +66,12 @@
   }
 
   public MockNM(String nodeIdStr, int memory, int vcores,
-<<<<<<< HEAD
-                ResourceTrackerService resourceTracker) {
-=======
       ResourceTrackerService resourceTracker) {
     this(nodeIdStr, memory, vcores, resourceTracker, YarnVersionInfo.getVersion());
   }
 
   public MockNM(String nodeIdStr, int memory, int vcores,
       ResourceTrackerService resourceTracker, String version) {
->>>>>>> 6266273c
     this.memory = memory;
     this.vCores = vcores;
     this.resourceTracker = resourceTracker;
@@ -129,11 +119,7 @@
     this.currentContainerTokenMasterKey =
         registrationResponse.getContainerTokenMasterKey();
     this.currentNMTokenMasterKey = registrationResponse.getNMTokenMasterKey();
-<<<<<<< HEAD
-    return registrationResponse;
-=======
     return registrationResponse;    
->>>>>>> 6266273c
   }
   
   public NodeHeartbeatResponse nodeHeartbeat(boolean isHealthy) throws Exception {
