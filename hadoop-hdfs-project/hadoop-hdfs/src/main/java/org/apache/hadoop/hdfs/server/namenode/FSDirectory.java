--- conflicted
+++ resolved
@@ -267,44 +267,25 @@
                             long modificationTime,
                             long atime,
                             long preferredBlockSize,
+                            boolean underConstruction,
                             String clientName,
                             String clientMachine)
       throws UnresolvedLinkException {
     INode newNode;
     assert hasWriteLock();
-<<<<<<< HEAD
-    newNode = new INodeFile(permissions, new BlockInfo[0], replication,
-                            modificationTime, atime, preferredBlockSize);
-    writeLock();
-    try {
-      try {
-        newNode = addNode(path, newNode, 0);
-=======
-    if (blocks == null)
-      newNode = new INodeDirectory(permissions, modificationTime);
-    else if(blocks.length == 0 || blocks[blocks.length-1].getBlockUCState()
-        == BlockUCState.UNDER_CONSTRUCTION) {
+    if (underConstruction) {
       newNode = new INodeFileUnderConstruction(
-          permissions, blocks.length, replication,
+          permissions, replication,
           preferredBlockSize, modificationTime, clientName, 
           clientMachine, null);
     } else {
-      newNode = new INodeFile(permissions, blocks.length, replication,
+      newNode = new INodeFile(permissions, 0, replication,
                               modificationTime, atime, preferredBlockSize);
     }
-    writeLock();
+    writeLock(); // TODO: this is silly, considering the assert above!
     try {
       try {
         newNode = addNode(path, newNode, UNKNOWN_DISK_SPACE);
-        if(newNode != null && blocks != null) {
-          int nrBlocks = blocks.length;
-          // Add file->block mapping
-          INodeFile newF = (INodeFile)newNode;
-          for (int i = 0; i < nrBlocks; i++) {
-            newF.setBlock(i, getBlockManager().addINode(blocks[i], newF));
-          }
-        }
->>>>>>> 2a2faac0
       } catch (IOException e) {
         return null;
       }
@@ -313,71 +294,6 @@
       writeUnlock();
     }
 
-  }
-
-  /**
-   * Update files in-memory data structures with new block information.
-   * @throws IOException 
-   */
-  void updateFile(INodeFile file,
-                  String path,
-                  BlockInfo[] blocks, 
-                  long mtime,
-                  long atime) throws IOException {
-
-    // Update the salient file attributes.
-    file.setAccessTime(atime);
-    file.setModificationTimeForce(mtime);
-
-    // Update its block list
-    BlockInfo[] oldBlocks = file.getBlocks();
-
-    // Are we only updating the last block's gen stamp.
-    boolean isGenStampUpdate = oldBlocks.length == blocks.length;
-
-    // First, update blocks in common
-    BlockInfo oldBlock = null;
-    for (int i = 0; i < oldBlocks.length && i < blocks.length; i++) {
-      oldBlock = oldBlocks[i];
-      Block newBlock = blocks[i];
-
-      boolean isLastBlock = i == oldBlocks.length - 1;
-      if (oldBlock.getBlockId() != newBlock.getBlockId() ||
-          (oldBlock.getGenerationStamp() != newBlock.getGenerationStamp() && 
-              !(isGenStampUpdate && isLastBlock))) {
-        throw new IOException("Mismatched block IDs or generation stamps, " + 
-            "attempting to replace block " + oldBlock + " with " + newBlock +
-            " as block # " + i + "/" + blocks.length + " of " + path);
-      }
-
-      oldBlock.setNumBytes(newBlock.getNumBytes());
-      oldBlock.setGenerationStamp(newBlock.getGenerationStamp());
-    }
-
-    if (blocks.length < oldBlocks.length) {
-      // We're removing a block from the file, e.g. abandonBlock(...)
-      if (!file.isUnderConstruction()) {
-        throw new IOException("Trying to remove a block from file " +
-            path + " which is not under construction.");
-      }
-      if (blocks.length != oldBlocks.length - 1) {
-        throw new IOException("Trying to remove more than one block from file "
-            + path);
-      }
-      unprotectedRemoveBlock(path,
-          (INodeFileUnderConstruction)file, oldBlocks[oldBlocks.length - 1]);
-    } else if (blocks.length > oldBlocks.length) {
-      // We're adding blocks
-      // First complete last old Block
-      getBlockManager().completeBlock(file, oldBlocks.length-1, true);
-      // Add the new blocks
-      for (int i = oldBlocks.length; i < blocks.length; i++) {
-        // addBlock();
-        BlockInfo newBI = blocks[i];
-        getBlockManager().addINode(newBI, file);
-        file.addBlock(newBI);
-      }
-    }
   }
 
   INodeDirectory addToParent(byte[] src, INodeDirectory parentINode,
@@ -510,24 +426,6 @@
     return true;
   }
   
-  void unprotectedRemoveBlock(String path,
-      INodeFileUnderConstruction fileNode, Block block) throws IOException {
-    // modify file-> block and blocksMap
-    fileNode.removeLastBlock(block);
-    getBlockManager().removeBlockFromMap(block);
-
-    if(NameNode.stateChangeLog.isDebugEnabled()) {
-      NameNode.stateChangeLog.debug("DIR* FSDirectory.removeBlock: "
-          +path+" with "+block
-          +" block is removed from the file system");
-    }
-
-    // update space consumed
-    INode[] pathINodes = getExistingPathINodes(path);
-    updateCount(pathINodes, pathINodes.length - 1, 0,
-        - fileNode.getPreferredBlockSize()*fileNode.getReplication(), true);
-  }
-
   void unprotectedRemoveBlock(String path, INodeFileUnderConstruction fileNode, 
       Block block) throws IOException {
     // modify file-> block and blocksMap
