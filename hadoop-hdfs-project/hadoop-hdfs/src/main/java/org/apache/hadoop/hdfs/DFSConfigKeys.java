/**
 * Licensed to the Apache Software Foundation (ASF) under one
 * or more contributor license agreements.  See the NOTICE file
 * distributed with this work for additional information
 * regarding copyright ownership.  The ASF licenses this file
 * to you under the Apache License, Version 2.0 (the
 * "License"); you may not use this file except in compliance
 * with the License.  You may obtain a copy of the License at
 *
 *     http://www.apache.org/licenses/LICENSE-2.0
 *
 * Unless required by applicable law or agreed to in writing, software
 * distributed under the License is distributed on an "AS IS" BASIS,
 * WITHOUT WARRANTIES OR CONDITIONS OF ANY KIND, either express or implied.
 * See the License for the specific language governing permissions and
 * limitations under the License.
 */

package org.apache.hadoop.hdfs;

import org.apache.hadoop.classification.InterfaceAudience;
import org.apache.hadoop.fs.CommonConfigurationKeys;
import org.apache.hadoop.hdfs.client.HdfsClientConfigKeys;
import org.apache.hadoop.hdfs.protocol.HdfsConstants;
import org.apache.hadoop.hdfs.server.blockmanagement.BlockPlacementPolicyDefault;
import org.apache.hadoop.hdfs.server.blockmanagement.BlockPlacementPolicyRackFaultTolerant;
import org.apache.hadoop.hdfs.server.datanode.fsdataset.impl.RamDiskReplicaLruTracker;
import org.apache.hadoop.http.HttpConfig;

/** 
 * This class contains constants for configuration keys and default values
 * used in hdfs.
 */
@InterfaceAudience.Private
public class DFSConfigKeys extends CommonConfigurationKeys {
  public static final String  DFS_BLOCK_SIZE_KEY =
      HdfsClientConfigKeys.DFS_BLOCK_SIZE_KEY;
  public static final long    DFS_BLOCK_SIZE_DEFAULT =
      HdfsClientConfigKeys.DFS_BLOCK_SIZE_DEFAULT;
  public static final String  DFS_REPLICATION_KEY =
      HdfsClientConfigKeys.DFS_REPLICATION_KEY;
  public static final short   DFS_REPLICATION_DEFAULT =
      HdfsClientConfigKeys.DFS_REPLICATION_DEFAULT;

  public static final String  DFS_STREAM_BUFFER_SIZE_KEY = "dfs.stream-buffer-size";
  public static final int     DFS_STREAM_BUFFER_SIZE_DEFAULT = 4096;
  public static final String  DFS_BYTES_PER_CHECKSUM_KEY =
      HdfsClientConfigKeys.DFS_BYTES_PER_CHECKSUM_KEY;
  public static final int     DFS_BYTES_PER_CHECKSUM_DEFAULT =
      HdfsClientConfigKeys.DFS_BYTES_PER_CHECKSUM_DEFAULT;
  @Deprecated
  public static final String  DFS_USER_HOME_DIR_PREFIX_KEY =
      HdfsClientConfigKeys.DFS_USER_HOME_DIR_PREFIX_KEY;
  @Deprecated
  public static final String  DFS_USER_HOME_DIR_PREFIX_DEFAULT =
      HdfsClientConfigKeys.DFS_USER_HOME_DIR_PREFIX_DEFAULT;
  public static final String  DFS_CHECKSUM_TYPE_KEY = HdfsClientConfigKeys
      .DFS_CHECKSUM_TYPE_KEY;
  public static final String  DFS_CHECKSUM_TYPE_DEFAULT =
      HdfsClientConfigKeys.DFS_CHECKSUM_TYPE_DEFAULT;
  public static final String  DFS_HDFS_BLOCKS_METADATA_ENABLED =
      HdfsClientConfigKeys.DFS_HDFS_BLOCKS_METADATA_ENABLED;
  public static final boolean DFS_HDFS_BLOCKS_METADATA_ENABLED_DEFAULT =
      HdfsClientConfigKeys.DFS_HDFS_BLOCKS_METADATA_ENABLED_DEFAULT;
  public static final String DFS_WEBHDFS_ACL_PERMISSION_PATTERN_DEFAULT =
      HdfsClientConfigKeys.DFS_WEBHDFS_ACL_PERMISSION_PATTERN_DEFAULT;

  public static final String DFS_CLIENT_HTRACE_SAMPLER_CLASSES =
      "dfs.client.htrace.sampler.classes";

  // HA related configuration
  public static final String  DFS_DATANODE_RESTART_REPLICA_EXPIRY_KEY = "dfs.datanode.restart.replica.expiration";
  public static final long    DFS_DATANODE_RESTART_REPLICA_EXPIRY_DEFAULT = 50;
  public static final String  DFS_NAMENODE_BACKUP_ADDRESS_KEY = "dfs.namenode.backup.address";
  public static final String  DFS_NAMENODE_BACKUP_ADDRESS_DEFAULT = "localhost:50100";
  public static final String  DFS_NAMENODE_BACKUP_HTTP_ADDRESS_KEY = "dfs.namenode.backup.http-address";
  public static final String  DFS_NAMENODE_BACKUP_HTTP_ADDRESS_DEFAULT = "0.0.0.0:50105";
  public static final String  DFS_NAMENODE_BACKUP_SERVICE_RPC_ADDRESS_KEY = "dfs.namenode.backup.dnrpc-address";
  public static final String  DFS_DATANODE_BALANCE_BANDWIDTHPERSEC_KEY = "dfs.datanode.balance.bandwidthPerSec";
  public static final long    DFS_DATANODE_BALANCE_BANDWIDTHPERSEC_DEFAULT = 1024*1024;
  public static final String  DFS_DATANODE_BALANCE_MAX_NUM_CONCURRENT_MOVES_KEY = "dfs.datanode.balance.max.concurrent.moves";
  public static final int     DFS_DATANODE_BALANCE_MAX_NUM_CONCURRENT_MOVES_DEFAULT = 5;
  @Deprecated
  public static final String  DFS_DATANODE_READAHEAD_BYTES_KEY =
      HdfsClientConfigKeys.DFS_DATANODE_READAHEAD_BYTES_KEY;
  @Deprecated
  public static final long    DFS_DATANODE_READAHEAD_BYTES_DEFAULT =
      HdfsClientConfigKeys.DFS_DATANODE_READAHEAD_BYTES_DEFAULT;
  public static final String  DFS_DATANODE_DROP_CACHE_BEHIND_WRITES_KEY = "dfs.datanode.drop.cache.behind.writes";
  public static final boolean DFS_DATANODE_DROP_CACHE_BEHIND_WRITES_DEFAULT = false;
  public static final String  DFS_DATANODE_SYNC_BEHIND_WRITES_KEY = "dfs.datanode.sync.behind.writes";
  public static final boolean DFS_DATANODE_SYNC_BEHIND_WRITES_DEFAULT = false;
  public static final String  DFS_DATANODE_SYNC_BEHIND_WRITES_IN_BACKGROUND_KEY = "dfs.datanode.sync.behind.writes.in.background";
  public static final boolean DFS_DATANODE_SYNC_BEHIND_WRITES_IN_BACKGROUND_DEFAULT = false;
  public static final String  DFS_DATANODE_DROP_CACHE_BEHIND_READS_KEY = "dfs.datanode.drop.cache.behind.reads";
  public static final boolean DFS_DATANODE_DROP_CACHE_BEHIND_READS_DEFAULT = false;
  public static final String  DFS_DATANODE_USE_DN_HOSTNAME = "dfs.datanode.use.datanode.hostname";
  public static final boolean DFS_DATANODE_USE_DN_HOSTNAME_DEFAULT = false;
  public static final String  DFS_DATANODE_MAX_LOCKED_MEMORY_KEY = "dfs.datanode.max.locked.memory";
  public static final long    DFS_DATANODE_MAX_LOCKED_MEMORY_DEFAULT = 0;
  public static final String  DFS_DATANODE_FSDATASETCACHE_MAX_THREADS_PER_VOLUME_KEY = "dfs.datanode.fsdatasetcache.max.threads.per.volume";
  public static final int     DFS_DATANODE_FSDATASETCACHE_MAX_THREADS_PER_VOLUME_DEFAULT = 4;
  public static final String  DFS_DATANODE_LAZY_WRITER_INTERVAL_SEC = "dfs.datanode.lazywriter.interval.sec";
  public static final int     DFS_DATANODE_LAZY_WRITER_INTERVAL_DEFAULT_SEC = 60;
  public static final String  DFS_DATANODE_RAM_DISK_REPLICA_TRACKER_KEY = "dfs.datanode.ram.disk.replica.tracker";
  public static final Class<RamDiskReplicaLruTracker>  DFS_DATANODE_RAM_DISK_REPLICA_TRACKER_DEFAULT = RamDiskReplicaLruTracker.class;
  public static final String  DFS_DATANODE_NETWORK_COUNTS_CACHE_MAX_SIZE_KEY = "dfs.datanode.network.counts.cache.max.size";
  public static final int     DFS_DATANODE_NETWORK_COUNTS_CACHE_MAX_SIZE_DEFAULT = Integer.MAX_VALUE;
  public static final String DFS_DATANODE_NON_LOCAL_LAZY_PERSIST =
      "dfs.datanode.non.local.lazy.persist";
  public static final boolean DFS_DATANODE_NON_LOCAL_LAZY_PERSIST_DEFAULT =
      false;

  // This setting is for testing/internal use only.
  public static final String  DFS_DATANODE_DUPLICATE_REPLICA_DELETION = "dfs.datanode.duplicate.replica.deletion";
  public static final boolean DFS_DATANODE_DUPLICATE_REPLICA_DELETION_DEFAULT = true;

  public static final String  DFS_NAMENODE_PATH_BASED_CACHE_BLOCK_MAP_ALLOCATION_PERCENT =
    "dfs.namenode.path.based.cache.block.map.allocation.percent";
  public static final float    DFS_NAMENODE_PATH_BASED_CACHE_BLOCK_MAP_ALLOCATION_PERCENT_DEFAULT = 0.25f;

  public static final int     DFS_NAMENODE_HTTP_PORT_DEFAULT =
      HdfsClientConfigKeys.DFS_NAMENODE_HTTP_PORT_DEFAULT;
  public static final String  DFS_NAMENODE_HTTP_ADDRESS_KEY =
      HdfsClientConfigKeys.DFS_NAMENODE_HTTP_ADDRESS_KEY;
  public static final String  DFS_NAMENODE_HTTP_ADDRESS_DEFAULT = "0.0.0.0:" + DFS_NAMENODE_HTTP_PORT_DEFAULT;
  public static final String  DFS_NAMENODE_HTTP_BIND_HOST_KEY = "dfs.namenode.http-bind-host";
  public static final String  DFS_NAMENODE_RPC_ADDRESS_KEY = "dfs.namenode.rpc-address";
  public static final String  DFS_NAMENODE_RPC_BIND_HOST_KEY = "dfs.namenode.rpc-bind-host";
  public static final String  DFS_NAMENODE_SERVICE_RPC_ADDRESS_KEY = "dfs.namenode.servicerpc-address";
  public static final String  DFS_NAMENODE_SERVICE_RPC_BIND_HOST_KEY = "dfs.namenode.servicerpc-bind-host";
  public static final String  DFS_NAMENODE_MAX_OBJECTS_KEY = "dfs.namenode.max.objects";
  public static final long    DFS_NAMENODE_MAX_OBJECTS_DEFAULT = 0;
  public static final String  DFS_NAMENODE_SAFEMODE_EXTENSION_KEY = "dfs.namenode.safemode.extension";
  public static final int     DFS_NAMENODE_SAFEMODE_EXTENSION_DEFAULT = 30000;
  public static final String  DFS_NAMENODE_SAFEMODE_THRESHOLD_PCT_KEY = "dfs.namenode.safemode.threshold-pct";
  public static final float   DFS_NAMENODE_SAFEMODE_THRESHOLD_PCT_DEFAULT = 0.999f;
  // set this to a slightly smaller value than
  // DFS_NAMENODE_SAFEMODE_THRESHOLD_PCT_DEFAULT to populate
  // needed replication queues before exiting safe mode
  public static final String  DFS_NAMENODE_REPL_QUEUE_THRESHOLD_PCT_KEY =
    "dfs.namenode.replqueue.threshold-pct";
  public static final String  DFS_NAMENODE_SAFEMODE_MIN_DATANODES_KEY = "dfs.namenode.safemode.min.datanodes";
  public static final int     DFS_NAMENODE_SAFEMODE_MIN_DATANODES_DEFAULT = 0;
  public static final String  DFS_NAMENODE_SECONDARY_HTTP_ADDRESS_KEY = "dfs.namenode.secondary.http-address";
  public static final String  DFS_NAMENODE_SECONDARY_HTTP_ADDRESS_DEFAULT = "0.0.0.0:50090";
  public static final String  DFS_NAMENODE_SECONDARY_HTTPS_ADDRESS_KEY = "dfs.namenode.secondary.https-address";
  public static final String  DFS_NAMENODE_SECONDARY_HTTPS_ADDRESS_DEFAULT = "0.0.0.0:50091";
  public static final String  DFS_NAMENODE_CHECKPOINT_QUIET_MULTIPLIER_KEY = "dfs.namenode.checkpoint.check.quiet-multiplier";
  public static final double  DFS_NAMENODE_CHECKPOINT_QUIET_MULTIPLIER_DEFAULT = 1.5;
  public static final String  DFS_NAMENODE_CHECKPOINT_CHECK_PERIOD_KEY = "dfs.namenode.checkpoint.check.period";
  public static final long    DFS_NAMENODE_CHECKPOINT_CHECK_PERIOD_DEFAULT = 60;
  public static final String  DFS_NAMENODE_CHECKPOINT_PERIOD_KEY = "dfs.namenode.checkpoint.period";
  public static final long    DFS_NAMENODE_CHECKPOINT_PERIOD_DEFAULT = 3600;
  public static final String  DFS_NAMENODE_CHECKPOINT_TXNS_KEY = "dfs.namenode.checkpoint.txns";
  public static final long    DFS_NAMENODE_CHECKPOINT_TXNS_DEFAULT = 1000000;
  public static final String  DFS_NAMENODE_CHECKPOINT_MAX_RETRIES_KEY = "dfs.namenode.checkpoint.max-retries";
  public static final int     DFS_NAMENODE_CHECKPOINT_MAX_RETRIES_DEFAULT = 3;
  public static final String  DFS_NAMENODE_MISSING_CHECKPOINT_PERIODS_BEFORE_SHUTDOWN_KEY = "dfs.namenode.missing.checkpoint.periods.before.shutdown";
  public static final int     DFS_NAMENODE_MISSING_CHECKPOINT_PERIODS_BEFORE_SHUTDONW_DEFAULT = 3;
  public static final String  DFS_NAMENODE_HEARTBEAT_RECHECK_INTERVAL_KEY = "dfs.namenode.heartbeat.recheck-interval";
  public static final int     DFS_NAMENODE_HEARTBEAT_RECHECK_INTERVAL_DEFAULT = 5*60*1000;
  public static final String  DFS_NAMENODE_TOLERATE_HEARTBEAT_MULTIPLIER_KEY = "dfs.namenode.tolerate.heartbeat.multiplier";
  public static final int     DFS_NAMENODE_TOLERATE_HEARTBEAT_MULTIPLIER_DEFAULT = 4;
  public static final String  DFS_NAMENODE_ACCESSTIME_PRECISION_KEY = "dfs.namenode.accesstime.precision";
  public static final long    DFS_NAMENODE_ACCESSTIME_PRECISION_DEFAULT = 3600000;
  public static final String  DFS_NAMENODE_REPLICATION_CONSIDERLOAD_KEY = "dfs.namenode.replication.considerLoad";
  public static final boolean DFS_NAMENODE_REPLICATION_CONSIDERLOAD_DEFAULT = true;
  public static final String  DFS_NAMENODE_REPLICATION_INTERVAL_KEY = "dfs.namenode.replication.interval";
  public static final int     DFS_NAMENODE_REPLICATION_INTERVAL_DEFAULT = 3;
  public static final String  DFS_NAMENODE_REPLICATION_MIN_KEY = "dfs.namenode.replication.min";
  public static final int     DFS_NAMENODE_REPLICATION_MIN_DEFAULT = 1;
  public static final String  DFS_NAMENODE_STRIPE_MIN_KEY = "dfs.namenode.stripe.min";
  public static final int     DFS_NAMENODE_STRIPE_MIN_DEFAULT = 1;
  public static final String  DFS_NAMENODE_SAFEMODE_REPLICATION_MIN_KEY =
      "dfs.namenode.safemode.replication.min";
  public static final String  DFS_NAMENODE_REPLICATION_PENDING_TIMEOUT_SEC_KEY = "dfs.namenode.replication.pending.timeout-sec";
  public static final int     DFS_NAMENODE_REPLICATION_PENDING_TIMEOUT_SEC_DEFAULT = -1;
  public static final String  DFS_NAMENODE_REPLICATION_MAX_STREAMS_KEY = "dfs.namenode.replication.max-streams";
  public static final int     DFS_NAMENODE_REPLICATION_MAX_STREAMS_DEFAULT = 2;
  public static final String  DFS_NAMENODE_REPLICATION_STREAMS_HARD_LIMIT_KEY = "dfs.namenode.replication.max-streams-hard-limit";
  public static final int     DFS_NAMENODE_REPLICATION_STREAMS_HARD_LIMIT_DEFAULT = 4;
  public static final String  DFS_WEBHDFS_AUTHENTICATION_FILTER_KEY = "dfs.web.authentication.filter";
  /* Phrased as below to avoid javac inlining as a constant, to match the behavior when
     this was AuthFilter.class.getName(). Note that if you change the import for AuthFilter, you
     need to update the literal here as well as TestDFSConfigKeys.
   */
  public static final String  DFS_WEBHDFS_AUTHENTICATION_FILTER_DEFAULT =
      "org.apache.hadoop.hdfs.web.AuthFilter".toString();
  @Deprecated
  public static final String  DFS_WEBHDFS_USER_PATTERN_KEY =
      HdfsClientConfigKeys.DFS_WEBHDFS_USER_PATTERN_KEY;
  @Deprecated
  public static final String  DFS_WEBHDFS_USER_PATTERN_DEFAULT =
      HdfsClientConfigKeys.DFS_WEBHDFS_USER_PATTERN_DEFAULT;
  public static final String  DFS_PERMISSIONS_ENABLED_KEY = "dfs.permissions.enabled";
  public static final boolean DFS_PERMISSIONS_ENABLED_DEFAULT = true;
  public static final String  DFS_PERMISSIONS_SUPERUSERGROUP_KEY = "dfs.permissions.superusergroup";
  public static final String  DFS_PERMISSIONS_SUPERUSERGROUP_DEFAULT = "supergroup";
  public static final String  DFS_NAMENODE_ACLS_ENABLED_KEY = "dfs.namenode.acls.enabled";
  public static final boolean DFS_NAMENODE_ACLS_ENABLED_DEFAULT = false;
  public static final String  DFS_NAMENODE_XATTRS_ENABLED_KEY = "dfs.namenode.xattrs.enabled";
  public static final boolean DFS_NAMENODE_XATTRS_ENABLED_DEFAULT = true;
  public static final String  DFS_ADMIN = "dfs.cluster.administrators";
  public static final String  DFS_SERVER_HTTPS_KEYSTORE_RESOURCE_KEY = "dfs.https.server.keystore.resource";
  public static final String  DFS_SERVER_HTTPS_KEYSTORE_RESOURCE_DEFAULT = "ssl-server.xml";
  public static final String  DFS_SERVER_HTTPS_KEYPASSWORD_KEY = "ssl.server.keystore.keypassword";
  public static final String  DFS_SERVER_HTTPS_KEYSTORE_PASSWORD_KEY = "ssl.server.keystore.password";
  public static final String  DFS_SERVER_HTTPS_TRUSTSTORE_PASSWORD_KEY = "ssl.server.truststore.password";
  public static final String  DFS_NAMENODE_NAME_DIR_RESTORE_KEY = "dfs.namenode.name.dir.restore";
  public static final boolean DFS_NAMENODE_NAME_DIR_RESTORE_DEFAULT = false;
  public static final String  DFS_NAMENODE_SUPPORT_ALLOW_FORMAT_KEY = "dfs.namenode.support.allow.format";
  public static final boolean DFS_NAMENODE_SUPPORT_ALLOW_FORMAT_DEFAULT = true;
  public static final String  DFS_NAMENODE_NUM_CHECKPOINTS_RETAINED_KEY = "dfs.namenode.num.checkpoints.retained";
  public static final int     DFS_NAMENODE_NUM_CHECKPOINTS_RETAINED_DEFAULT = 2;
  public static final String  DFS_NAMENODE_NUM_EXTRA_EDITS_RETAINED_KEY = "dfs.namenode.num.extra.edits.retained";
  public static final int     DFS_NAMENODE_NUM_EXTRA_EDITS_RETAINED_DEFAULT = 1000000; //1M
  public static final String  DFS_NAMENODE_MAX_EXTRA_EDITS_SEGMENTS_RETAINED_KEY = "dfs.namenode.max.extra.edits.segments.retained";
  public static final int     DFS_NAMENODE_MAX_EXTRA_EDITS_SEGMENTS_RETAINED_DEFAULT = 10000; // 10k
  public static final String  DFS_NAMENODE_MIN_SUPPORTED_DATANODE_VERSION_KEY = "dfs.namenode.min.supported.datanode.version";
  public static final String  DFS_NAMENODE_MIN_SUPPORTED_DATANODE_VERSION_DEFAULT = "3.0.0-SNAPSHOT";

  public static final String  DFS_NAMENODE_EDITS_DIR_MINIMUM_KEY = "dfs.namenode.edits.dir.minimum";
  public static final int     DFS_NAMENODE_EDITS_DIR_MINIMUM_DEFAULT = 1;
  public static final String  DFS_NAMENODE_QUOTA_INIT_THREADS_KEY = "dfs.namenode.quota.init-threads";
  public static final int     DFS_NAMENODE_QUOTA_INIT_THREADS_DEFAULT = 4;

  public static final String  DFS_NAMENODE_EDIT_LOG_AUTOROLL_MULTIPLIER_THRESHOLD = "dfs.namenode.edit.log.autoroll.multiplier.threshold";
  public static final float   DFS_NAMENODE_EDIT_LOG_AUTOROLL_MULTIPLIER_THRESHOLD_DEFAULT = 2.0f;
  public static final String  DFS_NAMENODE_EDIT_LOG_AUTOROLL_CHECK_INTERVAL_MS = "dfs.namenode.edit.log.autoroll.check.interval.ms";
  public static final int     DFS_NAMENODE_EDIT_LOG_AUTOROLL_CHECK_INTERVAL_MS_DEFAULT = 5*60*1000;

  public static final String  DFS_NAMENODE_LAZY_PERSIST_FILE_SCRUB_INTERVAL_SEC = "dfs.namenode.lazypersist.file.scrub.interval.sec";
  public static final int     DFS_NAMENODE_LAZY_PERSIST_FILE_SCRUB_INTERVAL_SEC_DEFAULT = 5 * 60;
  
  public static final String  DFS_NAMENODE_EDITS_NOEDITLOGCHANNELFLUSH = "dfs.namenode.edits.noeditlogchannelflush";
  public static final boolean DFS_NAMENODE_EDITS_NOEDITLOGCHANNELFLUSH_DEFAULT = false;
  
  public static final String  DFS_LIST_LIMIT = "dfs.ls.limit";
  public static final int     DFS_LIST_LIMIT_DEFAULT = 1000;
  public static final String  DFS_CONTENT_SUMMARY_LIMIT_KEY = "dfs.content-summary.limit";
  public static final int     DFS_CONTENT_SUMMARY_LIMIT_DEFAULT = 5000;
  public static final String  DFS_CONTENT_SUMMARY_SLEEP_MICROSEC_KEY = "dfs.content-summary.sleep-microsec";
  public static final long    DFS_CONTENT_SUMMARY_SLEEP_MICROSEC_DEFAULT = 500;
  public static final String  DFS_DATANODE_FAILED_VOLUMES_TOLERATED_KEY = "dfs.datanode.failed.volumes.tolerated";
  public static final int     DFS_DATANODE_FAILED_VOLUMES_TOLERATED_DEFAULT = 0;
  public static final String  DFS_DATANODE_SYNCONCLOSE_KEY = "dfs.datanode.synconclose";
  public static final boolean DFS_DATANODE_SYNCONCLOSE_DEFAULT = false;
  public static final String  DFS_DATANODE_SOCKET_REUSE_KEEPALIVE_KEY = "dfs.datanode.socket.reuse.keepalive";
  public static final int     DFS_DATANODE_SOCKET_REUSE_KEEPALIVE_DEFAULT = 4000;
  public static final String  DFS_DATANODE_OOB_TIMEOUT_KEY = "dfs.datanode.oob.timeout-ms";
  public static final String  DFS_DATANODE_OOB_TIMEOUT_DEFAULT = "1500,0,0,0"; // OOB_TYPE1, OOB_TYPE2, OOB_TYPE3, OOB_TYPE4

  public static final String DFS_DATANODE_CACHE_REVOCATION_TIMEOUT_MS = "dfs.datanode.cache.revocation.timeout.ms";
  public static final long DFS_DATANODE_CACHE_REVOCATION_TIMEOUT_MS_DEFAULT = 900000L;

  public static final String DFS_DATANODE_CACHE_REVOCATION_POLLING_MS = "dfs.datanode.cache.revocation.polling.ms";
  public static final long DFS_DATANODE_CACHE_REVOCATION_POLLING_MS_DEFAULT = 500L;

  public static final String DFS_NAMENODE_DATANODE_REGISTRATION_IP_HOSTNAME_CHECK_KEY = "dfs.namenode.datanode.registration.ip-hostname-check";
  public static final boolean DFS_NAMENODE_DATANODE_REGISTRATION_IP_HOSTNAME_CHECK_DEFAULT = true;

  public static final String  DFS_NAMENODE_LIST_CACHE_POOLS_NUM_RESPONSES =
      "dfs.namenode.list.cache.pools.num.responses";
  public static final int     DFS_NAMENODE_LIST_CACHE_POOLS_NUM_RESPONSES_DEFAULT = 100;
  public static final String  DFS_NAMENODE_LIST_CACHE_DIRECTIVES_NUM_RESPONSES =
      "dfs.namenode.list.cache.directives.num.responses";
  public static final int     DFS_NAMENODE_LIST_CACHE_DIRECTIVES_NUM_RESPONSES_DEFAULT = 100;
  public static final String  DFS_NAMENODE_PATH_BASED_CACHE_REFRESH_INTERVAL_MS =
      "dfs.namenode.path.based.cache.refresh.interval.ms";
  public static final long    DFS_NAMENODE_PATH_BASED_CACHE_REFRESH_INTERVAL_MS_DEFAULT = 30000L;

  /** Pending period of block deletion since NameNode startup */
  public static final String  DFS_NAMENODE_STARTUP_DELAY_BLOCK_DELETION_SEC_KEY = "dfs.namenode.startup.delay.block.deletion.sec";
  public static final long    DFS_NAMENODE_STARTUP_DELAY_BLOCK_DELETION_SEC_DEFAULT = 0L;

  // Whether to enable datanode's stale state detection and usage for reads
  public static final String DFS_NAMENODE_AVOID_STALE_DATANODE_FOR_READ_KEY = "dfs.namenode.avoid.read.stale.datanode";
  public static final boolean DFS_NAMENODE_AVOID_STALE_DATANODE_FOR_READ_DEFAULT = false;
  // Whether to enable datanode's stale state detection and usage for writes
  public static final String DFS_NAMENODE_AVOID_STALE_DATANODE_FOR_WRITE_KEY = "dfs.namenode.avoid.write.stale.datanode";
  public static final boolean DFS_NAMENODE_AVOID_STALE_DATANODE_FOR_WRITE_DEFAULT = false;
  // The default value of the time interval for marking datanodes as stale
  public static final String DFS_NAMENODE_STALE_DATANODE_INTERVAL_KEY = "dfs.namenode.stale.datanode.interval";
  public static final long DFS_NAMENODE_STALE_DATANODE_INTERVAL_DEFAULT = 30 * 1000; // 30s
  // The stale interval cannot be too small since otherwise this may cause too frequent churn on stale states. 
  // This value uses the times of heartbeat interval to define the minimum value for stale interval.  
  public static final String DFS_NAMENODE_STALE_DATANODE_MINIMUM_INTERVAL_KEY = "dfs.namenode.stale.datanode.minimum.interval";
  public static final int DFS_NAMENODE_STALE_DATANODE_MINIMUM_INTERVAL_DEFAULT = 3; // i.e. min_interval is 3 * heartbeat_interval = 9s
  
  // When the percentage of stale datanodes reaches this ratio,
  // allow writing to stale nodes to prevent hotspots.
  public static final String DFS_NAMENODE_USE_STALE_DATANODE_FOR_WRITE_RATIO_KEY = "dfs.namenode.write.stale.datanode.ratio";
  public static final float DFS_NAMENODE_USE_STALE_DATANODE_FOR_WRITE_RATIO_DEFAULT = 0.5f;

  // Number of blocks to rescan for each iteration of postponedMisreplicatedBlocks.
  public static final String DFS_NAMENODE_BLOCKS_PER_POSTPONEDBLOCKS_RESCAN_KEY = "dfs.namenode.blocks.per.postponedblocks.rescan";
  public static final long DFS_NAMENODE_BLOCKS_PER_POSTPONEDBLOCKS_RESCAN_KEY_DEFAULT = 10000;

  // Replication monitoring related keys
  public static final String DFS_NAMENODE_INVALIDATE_WORK_PCT_PER_ITERATION =
      "dfs.namenode.invalidate.work.pct.per.iteration";
  public static final float DFS_NAMENODE_INVALIDATE_WORK_PCT_PER_ITERATION_DEFAULT = 0.32f;
  public static final String DFS_NAMENODE_REPLICATION_WORK_MULTIPLIER_PER_ITERATION =
      "dfs.namenode.replication.work.multiplier.per.iteration";
  public static final int DFS_NAMENODE_REPLICATION_WORK_MULTIPLIER_PER_ITERATION_DEFAULT = 2;

  //Delegation token related keys
  public static final String  DFS_NAMENODE_DELEGATION_KEY_UPDATE_INTERVAL_KEY = "dfs.namenode.delegation.key.update-interval";
  public static final long    DFS_NAMENODE_DELEGATION_KEY_UPDATE_INTERVAL_DEFAULT = 24*60*60*1000; // 1 day
  public static final String  DFS_NAMENODE_DELEGATION_TOKEN_RENEW_INTERVAL_KEY = "dfs.namenode.delegation.token.renew-interval";
  public static final long    DFS_NAMENODE_DELEGATION_TOKEN_RENEW_INTERVAL_DEFAULT = 24*60*60*1000;  // 1 day
  public static final String  DFS_NAMENODE_DELEGATION_TOKEN_MAX_LIFETIME_KEY = "dfs.namenode.delegation.token.max-lifetime";
  public static final long    DFS_NAMENODE_DELEGATION_TOKEN_MAX_LIFETIME_DEFAULT = 7*24*60*60*1000; // 7 days
  public static final String  DFS_NAMENODE_DELEGATION_TOKEN_ALWAYS_USE_KEY = "dfs.namenode.delegation.token.always-use"; // for tests
  public static final boolean DFS_NAMENODE_DELEGATION_TOKEN_ALWAYS_USE_DEFAULT = false;

  //Filesystem limit keys
  public static final String  DFS_NAMENODE_MAX_COMPONENT_LENGTH_KEY = "dfs.namenode.fs-limits.max-component-length";
  public static final int     DFS_NAMENODE_MAX_COMPONENT_LENGTH_DEFAULT = 255;
  public static final String  DFS_NAMENODE_MAX_DIRECTORY_ITEMS_KEY = "dfs.namenode.fs-limits.max-directory-items";
  public static final int     DFS_NAMENODE_MAX_DIRECTORY_ITEMS_DEFAULT = 1024*1024;
  public static final String  DFS_NAMENODE_MIN_BLOCK_SIZE_KEY = "dfs.namenode.fs-limits.min-block-size";
  public static final long    DFS_NAMENODE_MIN_BLOCK_SIZE_DEFAULT = 1024*1024;
  public static final String  DFS_NAMENODE_MAX_BLOCKS_PER_FILE_KEY = "dfs.namenode.fs-limits.max-blocks-per-file";
  public static final long    DFS_NAMENODE_MAX_BLOCKS_PER_FILE_DEFAULT = 1024*1024;
  public static final String  DFS_NAMENODE_MAX_XATTRS_PER_INODE_KEY = "dfs.namenode.fs-limits.max-xattrs-per-inode";
  public static final int     DFS_NAMENODE_MAX_XATTRS_PER_INODE_DEFAULT = 32;
  public static final String  DFS_NAMENODE_MAX_XATTR_SIZE_KEY = "dfs.namenode.fs-limits.max-xattr-size";
  public static final int     DFS_NAMENODE_MAX_XATTR_SIZE_DEFAULT = 16384;
  public static final int     DFS_NAMENODE_MAX_XATTR_SIZE_HARD_LIMIT = 32768;


  //Following keys have no defaults
  public static final String  DFS_DATANODE_DATA_DIR_KEY = "dfs.datanode.data.dir";
  public static final int     DFS_NAMENODE_HTTPS_PORT_DEFAULT =
      HdfsClientConfigKeys.DFS_NAMENODE_HTTPS_PORT_DEFAULT;
  public static final String  DFS_NAMENODE_HTTPS_ADDRESS_KEY =
      HdfsClientConfigKeys.DFS_NAMENODE_HTTPS_ADDRESS_KEY;
  public static final String  DFS_NAMENODE_HTTPS_BIND_HOST_KEY = "dfs.namenode.https-bind-host";
  public static final String  DFS_NAMENODE_HTTPS_ADDRESS_DEFAULT = "0.0.0.0:" + DFS_NAMENODE_HTTPS_PORT_DEFAULT;
  public static final String  DFS_NAMENODE_NAME_DIR_KEY = "dfs.namenode.name.dir";
  public static final String  DFS_NAMENODE_EDITS_DIR_KEY = "dfs.namenode.edits.dir";
  public static final String  DFS_NAMENODE_SHARED_EDITS_DIR_KEY = "dfs.namenode.shared.edits.dir";
  public static final String  DFS_NAMENODE_EDITS_PLUGIN_PREFIX = "dfs.namenode.edits.journal-plugin";
  public static final String  DFS_NAMENODE_EDITS_DIR_REQUIRED_KEY = "dfs.namenode.edits.dir.required";
  public static final String  DFS_NAMENODE_EDITS_DIR_DEFAULT = "file:///tmp/hadoop/dfs/name";
  public static final String  DFS_METRICS_SESSION_ID_KEY = "dfs.metrics.session-id";
  public static final String  DFS_METRICS_PERCENTILES_INTERVALS_KEY = "dfs.metrics.percentiles.intervals";
  public static final String  DFS_DATANODE_HOST_NAME_KEY = "dfs.datanode.hostname";
  public static final String  DFS_NAMENODE_HOSTS_KEY = "dfs.namenode.hosts";
  public static final String  DFS_NAMENODE_HOSTS_EXCLUDE_KEY = "dfs.namenode.hosts.exclude";
  public static final String  DFS_NAMENODE_CHECKPOINT_DIR_KEY = "dfs.namenode.checkpoint.dir";
  public static final String  DFS_NAMENODE_CHECKPOINT_EDITS_DIR_KEY = "dfs.namenode.checkpoint.edits.dir";
  public static final String  DFS_HOSTS = "dfs.hosts";
  public static final String  DFS_HOSTS_EXCLUDE = "dfs.hosts.exclude";
  public static final String  DFS_NAMENODE_AUDIT_LOGGERS_KEY = "dfs.namenode.audit.loggers";
  public static final String  DFS_NAMENODE_DEFAULT_AUDIT_LOGGER_NAME = "default";
  public static final String  DFS_NAMENODE_AUDIT_LOG_TOKEN_TRACKING_ID_KEY = "dfs.namenode.audit.log.token.tracking.id";
  public static final boolean DFS_NAMENODE_AUDIT_LOG_TOKEN_TRACKING_ID_DEFAULT = false;
  public static final String  DFS_NAMENODE_AUDIT_LOG_ASYNC_KEY = "dfs.namenode.audit.log.async";
  public static final boolean DFS_NAMENODE_AUDIT_LOG_ASYNC_DEFAULT = false;
  public static final String  DFS_NAMENODE_AUDIT_LOG_DEBUG_CMDLIST = "dfs.namenode.audit.log.debug.cmdlist";
  public static final String  DFS_NAMENODE_METRICS_LOGGER_PERIOD_SECONDS_KEY =
      "dfs.namenode.metrics.logger.period.seconds";
  public static final int     DFS_NAMENODE_METRICS_LOGGER_PERIOD_SECONDS_DEFAULT =
      600;
  public static final String DFS_DATANODE_METRICS_LOGGER_PERIOD_SECONDS_KEY =
      "dfs.datanode.metrics.logger.period.seconds";
  public static final int DFS_DATANODE_METRICS_LOGGER_PERIOD_SECONDS_DEFAULT =
      600;

  public static final String  DFS_BALANCER_MOVEDWINWIDTH_KEY = "dfs.balancer.movedWinWidth";
  public static final long    DFS_BALANCER_MOVEDWINWIDTH_DEFAULT = 5400*1000L;
  public static final String  DFS_BALANCER_MOVERTHREADS_KEY = "dfs.balancer.moverThreads";
  public static final int     DFS_BALANCER_MOVERTHREADS_DEFAULT = 1000;
  public static final String  DFS_BALANCER_DISPATCHERTHREADS_KEY = "dfs.balancer.dispatcherThreads";
  public static final int     DFS_BALANCER_DISPATCHERTHREADS_DEFAULT = 200;
  public static final String  DFS_BALANCER_MAX_SIZE_TO_MOVE_KEY = "dfs.balancer.max-size-to-move";
  public static final long    DFS_BALANCER_MAX_SIZE_TO_MOVE_DEFAULT = 10L*1024*1024*1024;
  public static final String  DFS_BALANCER_GETBLOCKS_SIZE_KEY = "dfs.balancer.getBlocks.size";
  public static final long    DFS_BALANCER_GETBLOCKS_SIZE_DEFAULT = 2L*1024*1024*1024; // 2GB
  public static final String  DFS_BALANCER_GETBLOCKS_MIN_BLOCK_SIZE_KEY = "dfs.balancer.getBlocks.min-block-size";
  public static final long    DFS_BALANCER_GETBLOCKS_MIN_BLOCK_SIZE_DEFAULT = 10L*1024*1024; // 10MB


  public static final String  DFS_MOVER_MOVEDWINWIDTH_KEY = "dfs.mover.movedWinWidth";
  public static final long    DFS_MOVER_MOVEDWINWIDTH_DEFAULT = 5400*1000L;
  public static final String  DFS_MOVER_MOVERTHREADS_KEY = "dfs.mover.moverThreads";
  public static final int     DFS_MOVER_MOVERTHREADS_DEFAULT = 1000;
  public static final String  DFS_MOVER_RETRY_MAX_ATTEMPTS_KEY = "dfs.mover.retry.max.attempts";
  public static final int     DFS_MOVER_RETRY_MAX_ATTEMPTS_DEFAULT = 10;

  public static final String  DFS_DATANODE_ADDRESS_KEY = "dfs.datanode.address";
  public static final int     DFS_DATANODE_DEFAULT_PORT = 50010;
  public static final String  DFS_DATANODE_ADDRESS_DEFAULT = "0.0.0.0:" + DFS_DATANODE_DEFAULT_PORT;
  public static final String  DFS_DATANODE_DATA_DIR_PERMISSION_KEY = "dfs.datanode.data.dir.perm";
  public static final String  DFS_DATANODE_DATA_DIR_PERMISSION_DEFAULT = "700";
  public static final String  DFS_DATANODE_DIRECTORYSCAN_INTERVAL_KEY = "dfs.datanode.directoryscan.interval";
  public static final int     DFS_DATANODE_DIRECTORYSCAN_INTERVAL_DEFAULT = 21600;
  public static final String  DFS_DATANODE_DIRECTORYSCAN_THREADS_KEY = "dfs.datanode.directoryscan.threads";
  public static final int     DFS_DATANODE_DIRECTORYSCAN_THREADS_DEFAULT = 1;
<<<<<<< HEAD
  public static final String  DFS_DATANODE_STRIPED_READ_THREADS_KEY = "dfs.datanode.stripedread.threads";
  public static final int     DFS_DATANODE_STRIPED_READ_THREADS_DEFAULT = 20;
  public static final String  DFS_DATANODE_STRIPED_READ_BUFFER_SIZE_KEY = "dfs.datanode.stripedread.buffer.size";
  public static final int     DFS_DATANODE_STRIPED_READ_BUFFER_SIZE_DEFAULT = 64 * 1024;
  public static final String  DFS_DATANODE_STRIPED_READ_TIMEOUT_MILLIS_KEY = "dfs.datanode.stripedread.timeout.millis";
  public static final int     DFS_DATANODE_STRIPED_READ_TIMEOUT_MILLIS_DEFAULT = 5000; //5s
  public static final String  DFS_DATANODE_STRIPED_BLK_RECOVERY_THREADS_KEY = "dfs.datanode.striped.blockrecovery.threads.size";
  public static final int     DFS_DATANODE_STRIPED_BLK_RECOVERY_THREADS_DEFAULT = 8;
=======
  public static final String
      DFS_DATANODE_DIRECTORYSCAN_THROTTLE_LIMIT_MS_PER_SEC_KEY =
      "dfs.datanode.directoryscan.throttle.limit.ms.per.sec";
  public static final int
      DFS_DATANODE_DIRECTORYSCAN_THROTTLE_LIMIT_MS_PER_SEC_DEFAULT = 1000;
>>>>>>> 151fca50
  public static final String  DFS_DATANODE_DNS_INTERFACE_KEY = "dfs.datanode.dns.interface";
  public static final String  DFS_DATANODE_DNS_INTERFACE_DEFAULT = "default";
  public static final String  DFS_DATANODE_DNS_NAMESERVER_KEY = "dfs.datanode.dns.nameserver";
  public static final String  DFS_DATANODE_DNS_NAMESERVER_DEFAULT = "default";
  public static final String  DFS_DATANODE_DU_RESERVED_KEY = "dfs.datanode.du.reserved";
  public static final long    DFS_DATANODE_DU_RESERVED_DEFAULT = 0;
  public static final String  DFS_DATANODE_HANDLER_COUNT_KEY = "dfs.datanode.handler.count";
  public static final int     DFS_DATANODE_HANDLER_COUNT_DEFAULT = 10;
  public static final String  DFS_DATANODE_HTTP_ADDRESS_KEY = "dfs.datanode.http.address";
  public static final int     DFS_DATANODE_HTTP_DEFAULT_PORT = 50075;
  public static final String  DFS_DATANODE_HTTP_ADDRESS_DEFAULT = "0.0.0.0:" + DFS_DATANODE_HTTP_DEFAULT_PORT;
  public static final String  DFS_DATANODE_MAX_RECEIVER_THREADS_KEY = "dfs.datanode.max.transfer.threads";
  public static final int     DFS_DATANODE_MAX_RECEIVER_THREADS_DEFAULT = 4096;
  public static final String  DFS_DATANODE_SCAN_PERIOD_HOURS_KEY = "dfs.datanode.scan.period.hours";
  public static final int     DFS_DATANODE_SCAN_PERIOD_HOURS_DEFAULT = 21 * 24;  // 3 weeks.
  public static final String  DFS_BLOCK_SCANNER_VOLUME_BYTES_PER_SECOND = "dfs.block.scanner.volume.bytes.per.second";
  public static final long    DFS_BLOCK_SCANNER_VOLUME_BYTES_PER_SECOND_DEFAULT = 1048576L;
  public static final String  DFS_DATANODE_TRANSFERTO_ALLOWED_KEY = "dfs.datanode.transferTo.allowed";
  public static final boolean DFS_DATANODE_TRANSFERTO_ALLOWED_DEFAULT = true;
  public static final String  DFS_HEARTBEAT_INTERVAL_KEY = "dfs.heartbeat.interval";
  public static final long    DFS_HEARTBEAT_INTERVAL_DEFAULT = 3;
  public static final String  DFS_NAMENODE_PATH_BASED_CACHE_RETRY_INTERVAL_MS = "dfs.namenode.path.based.cache.retry.interval.ms";
  public static final long    DFS_NAMENODE_PATH_BASED_CACHE_RETRY_INTERVAL_MS_DEFAULT = 30000L;
  public static final String  DFS_NAMENODE_DECOMMISSION_INTERVAL_KEY = "dfs.namenode.decommission.interval";
  public static final int     DFS_NAMENODE_DECOMMISSION_INTERVAL_DEFAULT = 30;
  public static final String  DFS_NAMENODE_DECOMMISSION_BLOCKS_PER_INTERVAL_KEY = "dfs.namenode.decommission.blocks.per.interval";
  public static final int     DFS_NAMENODE_DECOMMISSION_BLOCKS_PER_INTERVAL_DEFAULT = 500000;
  public static final String  DFS_NAMENODE_DECOMMISSION_MAX_CONCURRENT_TRACKED_NODES = "dfs.namenode.decommission.max.concurrent.tracked.nodes";
  public static final int     DFS_NAMENODE_DECOMMISSION_MAX_CONCURRENT_TRACKED_NODES_DEFAULT = 100;
  public static final String  DFS_NAMENODE_HANDLER_COUNT_KEY = "dfs.namenode.handler.count";
  public static final int     DFS_NAMENODE_HANDLER_COUNT_DEFAULT = 10;
  public static final String  DFS_NAMENODE_SERVICE_HANDLER_COUNT_KEY = "dfs.namenode.service.handler.count";
  public static final int     DFS_NAMENODE_SERVICE_HANDLER_COUNT_DEFAULT = 10;
  public static final String  DFS_HTTP_POLICY_KEY = "dfs.http.policy";
  public static final String  DFS_HTTP_POLICY_DEFAULT =  HttpConfig.Policy.HTTP_ONLY.name();
  public static final String  DFS_DEFAULT_CHUNK_VIEW_SIZE_KEY = "dfs.default.chunk.view.size";
  public static final int     DFS_DEFAULT_CHUNK_VIEW_SIZE_DEFAULT = 32*1024;
  public static final String  DFS_DATANODE_HTTPS_ADDRESS_KEY = "dfs.datanode.https.address";
  public static final String  DFS_DATANODE_HTTPS_PORT_KEY = "datanode.https.port";
  public static final int     DFS_DATANODE_HTTPS_DEFAULT_PORT = 50475;
  public static final String  DFS_DATANODE_HTTPS_ADDRESS_DEFAULT = "0.0.0.0:" + DFS_DATANODE_HTTPS_DEFAULT_PORT;
  public static final String  DFS_DATANODE_IPC_ADDRESS_KEY = "dfs.datanode.ipc.address";
  public static final int     DFS_DATANODE_IPC_DEFAULT_PORT = 50020;
  public static final String  DFS_DATANODE_IPC_ADDRESS_DEFAULT = "0.0.0.0:" + DFS_DATANODE_IPC_DEFAULT_PORT;
  public static final String  DFS_DATANODE_MIN_SUPPORTED_NAMENODE_VERSION_KEY = "dfs.datanode.min.supported.namenode.version";
  public static final String  DFS_DATANODE_MIN_SUPPORTED_NAMENODE_VERSION_DEFAULT = "3.0.0-SNAPSHOT";
  public static final String  DFS_NAMENODE_INODE_ATTRIBUTES_PROVIDER_KEY = "dfs.namenode.inode.attributes.provider.class";

  public static final String  DFS_BLOCK_ACCESS_TOKEN_ENABLE_KEY = "dfs.block.access.token.enable";
  public static final boolean DFS_BLOCK_ACCESS_TOKEN_ENABLE_DEFAULT = false;
  public static final String  DFS_BLOCK_ACCESS_KEY_UPDATE_INTERVAL_KEY = "dfs.block.access.key.update.interval";
  public static final long    DFS_BLOCK_ACCESS_KEY_UPDATE_INTERVAL_DEFAULT = 600L;
  public static final String  DFS_BLOCK_ACCESS_TOKEN_LIFETIME_KEY = "dfs.block.access.token.lifetime";
  public static final long    DFS_BLOCK_ACCESS_TOKEN_LIFETIME_DEFAULT = 600L;

  public static final String DFS_BLOCK_REPLICATOR_CLASSNAME_KEY = "dfs.block.replicator.classname";
  public static final Class<BlockPlacementPolicyDefault> DFS_BLOCK_REPLICATOR_CLASSNAME_DEFAULT = BlockPlacementPolicyDefault.class;
  public static final String  DFS_REPLICATION_MAX_KEY = "dfs.replication.max";
  public static final int     DFS_REPLICATION_MAX_DEFAULT = 512;
  public static final String DFS_BLOCK_PLACEMENT_EC_CLASSNAME_KEY = "dfs.block.placement.ec.classname";
  public static final Class<BlockPlacementPolicyRackFaultTolerant> DFS_BLOCK_PLACEMENT_EC_CLASSNAME_DEFAULT = BlockPlacementPolicyRackFaultTolerant.class;

  public static final String  DFS_DF_INTERVAL_KEY = "dfs.df.interval";
  public static final int     DFS_DF_INTERVAL_DEFAULT = 60000;
  public static final String  DFS_BLOCKREPORT_INTERVAL_MSEC_KEY = "dfs.blockreport.intervalMsec";
  public static final long    DFS_BLOCKREPORT_INTERVAL_MSEC_DEFAULT = 6 * 60 * 60 * 1000;
  public static final String  DFS_BLOCKREPORT_INITIAL_DELAY_KEY = "dfs.blockreport.initialDelay";
  public static final int     DFS_BLOCKREPORT_INITIAL_DELAY_DEFAULT = 0;
  public static final String  DFS_BLOCKREPORT_SPLIT_THRESHOLD_KEY = "dfs.blockreport.split.threshold";
  public static final long    DFS_BLOCKREPORT_SPLIT_THRESHOLD_DEFAULT = 1000 * 1000;
  public static final String  DFS_NAMENODE_MAX_FULL_BLOCK_REPORT_LEASES = "dfs.namenode.max.full.block.report.leases";
  public static final int     DFS_NAMENODE_MAX_FULL_BLOCK_REPORT_LEASES_DEFAULT = 6;
  public static final String  DFS_NAMENODE_FULL_BLOCK_REPORT_LEASE_LENGTH_MS = "dfs.namenode.full.block.report.lease.length.ms";
  public static final long    DFS_NAMENODE_FULL_BLOCK_REPORT_LEASE_LENGTH_MS_DEFAULT = 5L * 60L * 1000L;
  public static final String  DFS_CACHEREPORT_INTERVAL_MSEC_KEY = "dfs.cachereport.intervalMsec";
  public static final long    DFS_CACHEREPORT_INTERVAL_MSEC_DEFAULT = 10 * 1000;
  public static final String  DFS_BLOCK_INVALIDATE_LIMIT_KEY = "dfs.block.invalidate.limit";
  public static final int     DFS_BLOCK_INVALIDATE_LIMIT_DEFAULT = 1000;
  public static final String  DFS_DEFAULT_MAX_CORRUPT_FILES_RETURNED_KEY = "dfs.corruptfilesreturned.max";
  public static final int     DFS_DEFAULT_MAX_CORRUPT_FILES_RETURNED = 500;
  /* Maximum number of blocks to process for initializing replication queues */
  public static final String  DFS_BLOCK_MISREPLICATION_PROCESSING_LIMIT = "dfs.block.misreplication.processing.limit";
  public static final int     DFS_BLOCK_MISREPLICATION_PROCESSING_LIMIT_DEFAULT = 10000;

  // property for fsimage compression
  public static final String DFS_IMAGE_COMPRESS_KEY = "dfs.image.compress";
  public static final boolean DFS_IMAGE_COMPRESS_DEFAULT = false;
  public static final String DFS_IMAGE_COMPRESSION_CODEC_KEY =
                                   "dfs.image.compression.codec";
  public static final String DFS_IMAGE_COMPRESSION_CODEC_DEFAULT =
                                   "org.apache.hadoop.io.compress.DefaultCodec";

  public static final String DFS_IMAGE_TRANSFER_RATE_KEY =
                                           "dfs.image.transfer.bandwidthPerSec";
  public static final long DFS_IMAGE_TRANSFER_RATE_DEFAULT = 0;  //no throttling

  // Image transfer timeout
  public static final String DFS_IMAGE_TRANSFER_TIMEOUT_KEY = "dfs.image.transfer.timeout";
  public static final int DFS_IMAGE_TRANSFER_TIMEOUT_DEFAULT = 60 * 1000;

  // Image transfer chunksize
  public static final String DFS_IMAGE_TRANSFER_CHUNKSIZE_KEY = "dfs.image.transfer.chunksize";
  public static final int DFS_IMAGE_TRANSFER_CHUNKSIZE_DEFAULT = 64 * 1024;

  //Keys with no defaults
  public static final String  DFS_DATANODE_PLUGINS_KEY = "dfs.datanode.plugins";
  public static final String  DFS_DATANODE_FSDATASET_FACTORY_KEY = "dfs.datanode.fsdataset.factory";
  public static final String  DFS_DATANODE_FSDATASET_VOLUME_CHOOSING_POLICY_KEY = "dfs.datanode.fsdataset.volume.choosing.policy";
  public static final String  DFS_DATANODE_AVAILABLE_SPACE_VOLUME_CHOOSING_POLICY_BALANCED_SPACE_THRESHOLD_KEY = "dfs.datanode.available-space-volume-choosing-policy.balanced-space-threshold";
  public static final long    DFS_DATANODE_AVAILABLE_SPACE_VOLUME_CHOOSING_POLICY_BALANCED_SPACE_THRESHOLD_DEFAULT = 1024L * 1024L * 1024L * 10L; // 10 GB
  public static final String  DFS_DATANODE_AVAILABLE_SPACE_VOLUME_CHOOSING_POLICY_BALANCED_SPACE_PREFERENCE_FRACTION_KEY = "dfs.datanode.available-space-volume-choosing-policy.balanced-space-preference-fraction";
  public static final float   DFS_DATANODE_AVAILABLE_SPACE_VOLUME_CHOOSING_POLICY_BALANCED_SPACE_PREFERENCE_FRACTION_DEFAULT = 0.75f;
  public static final String  DFS_DATANODE_SOCKET_WRITE_TIMEOUT_KEY =
      HdfsClientConfigKeys.DFS_DATANODE_SOCKET_WRITE_TIMEOUT_KEY;
  public static final String  DFS_DATANODE_STARTUP_KEY = "dfs.datanode.startup";
  public static final String  DFS_NAMENODE_PLUGINS_KEY = "dfs.namenode.plugins";
  public static final String  DFS_WEB_UGI_KEY = "dfs.web.ugi";
  public static final String  DFS_NAMENODE_STARTUP_KEY = "dfs.namenode.startup";
  public static final String  DFS_DATANODE_KEYTAB_FILE_KEY = "dfs.datanode.keytab.file";
  public static final String  DFS_DATANODE_KERBEROS_PRINCIPAL_KEY =
      HdfsClientConfigKeys.DFS_DATANODE_KERBEROS_PRINCIPAL_KEY;
  @Deprecated
  public static final String  DFS_DATANODE_USER_NAME_KEY = DFS_DATANODE_KERBEROS_PRINCIPAL_KEY;
  public static final String  DFS_DATANODE_SHARED_FILE_DESCRIPTOR_PATHS = "dfs.datanode.shared.file.descriptor.paths";
  public static final String  DFS_DATANODE_SHARED_FILE_DESCRIPTOR_PATHS_DEFAULT = "/dev/shm,/tmp";
  public static final String
      DFS_SHORT_CIRCUIT_SHARED_MEMORY_WATCHER_INTERRUPT_CHECK_MS =
      HdfsClientConfigKeys
          .DFS_SHORT_CIRCUIT_SHARED_MEMORY_WATCHER_INTERRUPT_CHECK_MS;
  public static final int
      DFS_SHORT_CIRCUIT_SHARED_MEMORY_WATCHER_INTERRUPT_CHECK_MS_DEFAULT =
      HdfsClientConfigKeys
          .DFS_SHORT_CIRCUIT_SHARED_MEMORY_WATCHER_INTERRUPT_CHECK_MS_DEFAULT;
  public static final String  DFS_NAMENODE_KEYTAB_FILE_KEY = "dfs.namenode.keytab.file";
  public static final String  DFS_NAMENODE_KERBEROS_PRINCIPAL_KEY =
      HdfsClientConfigKeys.DFS_NAMENODE_KERBEROS_PRINCIPAL_KEY;
  @Deprecated
  public static final String  DFS_NAMENODE_USER_NAME_KEY = DFS_NAMENODE_KERBEROS_PRINCIPAL_KEY;
  public static final String  DFS_NAMENODE_KERBEROS_INTERNAL_SPNEGO_PRINCIPAL_KEY = "dfs.namenode.kerberos.internal.spnego.principal";
  @Deprecated
  public static final String  DFS_NAMENODE_INTERNAL_SPNEGO_USER_NAME_KEY = DFS_NAMENODE_KERBEROS_INTERNAL_SPNEGO_PRINCIPAL_KEY;
  public static final String  DFS_SECONDARY_NAMENODE_KEYTAB_FILE_KEY = "dfs.secondary.namenode.keytab.file";
  public static final String  DFS_SECONDARY_NAMENODE_KERBEROS_PRINCIPAL_KEY = "dfs.secondary.namenode.kerberos.principal";
  @Deprecated
  public static final String  DFS_SECONDARY_NAMENODE_USER_NAME_KEY = DFS_SECONDARY_NAMENODE_KERBEROS_PRINCIPAL_KEY;
  public static final String  DFS_SECONDARY_NAMENODE_KERBEROS_INTERNAL_SPNEGO_PRINCIPAL_KEY = "dfs.secondary.namenode.kerberos.internal.spnego.principal";
  @Deprecated
  public static final String  DFS_SECONDARY_NAMENODE_INTERNAL_SPNEGO_USER_NAME_KEY = DFS_SECONDARY_NAMENODE_KERBEROS_INTERNAL_SPNEGO_PRINCIPAL_KEY;
  public static final String  DFS_NAMENODE_NAME_CACHE_THRESHOLD_KEY = "dfs.namenode.name.cache.threshold";
  public static final int     DFS_NAMENODE_NAME_CACHE_THRESHOLD_DEFAULT = 10;
  public static final String  DFS_NAMENODE_LEGACY_OIV_IMAGE_DIR_KEY = "dfs.namenode.legacy-oiv-image.dir";

  public static final String  DFS_NAMESERVICES = "dfs.nameservices";
  public static final String  DFS_NAMESERVICE_ID = "dfs.nameservice.id";
  public static final String  DFS_INTERNAL_NAMESERVICES_KEY = "dfs.internal.nameservices";
  public static final String  DFS_NAMENODE_RESOURCE_CHECK_INTERVAL_KEY = "dfs.namenode.resource.check.interval";
  public static final int     DFS_NAMENODE_RESOURCE_CHECK_INTERVAL_DEFAULT = 5000;
  public static final String  DFS_NAMENODE_DU_RESERVED_KEY = "dfs.namenode.resource.du.reserved";
  public static final long    DFS_NAMENODE_DU_RESERVED_DEFAULT = 1024 * 1024 * 100; // 100 MB
  public static final String  DFS_NAMENODE_CHECKED_VOLUMES_KEY = "dfs.namenode.resource.checked.volumes";
  public static final String  DFS_NAMENODE_CHECKED_VOLUMES_MINIMUM_KEY = "dfs.namenode.resource.checked.volumes.minimum";
  public static final int     DFS_NAMENODE_CHECKED_VOLUMES_MINIMUM_DEFAULT = 1;
  public static final String  DFS_WEB_AUTHENTICATION_SIMPLE_ANONYMOUS_ALLOWED = "dfs.web.authentication.simple.anonymous.allowed";
  public static final String  DFS_WEB_AUTHENTICATION_KERBEROS_PRINCIPAL_KEY = "dfs.web.authentication.kerberos.principal";
  public static final String  DFS_WEB_AUTHENTICATION_KERBEROS_KEYTAB_KEY = "dfs.web.authentication.kerberos.keytab";
  public static final String  DFS_NAMENODE_MAX_OP_SIZE_KEY = "dfs.namenode.max.op.size";
  public static final int     DFS_NAMENODE_MAX_OP_SIZE_DEFAULT = 50 * 1024 * 1024;
  public static final String  DFS_NAMENODE_AVAILABLE_SPACE_BLOCK_PLACEMENT_POLICY_BALANCED_SPACE_PREFERENCE_FRACTION_KEY =
      "dfs.namenode.available-space-block-placement-policy.balanced-space-preference-fraction";
  public static final float   DFS_NAMENODE_AVAILABLE_SPACE_BLOCK_PLACEMENT_POLICY_BALANCED_SPACE_PREFERENCE_FRACTION_DEFAULT =
      0.6f;

  public static final String DFS_BLOCK_LOCAL_PATH_ACCESS_USER_KEY = "dfs.block.local-path-access.user";
  public static final String DFS_DOMAIN_SOCKET_PATH_KEY =
      HdfsClientConfigKeys.DFS_DOMAIN_SOCKET_PATH_KEY;
  public static final String DFS_DOMAIN_SOCKET_PATH_DEFAULT =
      HdfsClientConfigKeys.DFS_DOMAIN_SOCKET_PATH_DEFAULT;

  public static final String  DFS_STORAGE_POLICY_ENABLED_KEY = "dfs.storage.policy.enabled";
  public static final boolean DFS_STORAGE_POLICY_ENABLED_DEFAULT = true;

  public static final String  DFS_QUOTA_BY_STORAGETYPE_ENABLED_KEY = "dfs.quota.by.storage.type.enabled";
  public static final boolean DFS_QUOTA_BY_STORAGETYPE_ENABLED_DEFAULT = true;

  // HA related configuration
  public static final String DFS_HA_NAMENODES_KEY_PREFIX =
      HdfsClientConfigKeys.DFS_HA_NAMENODES_KEY_PREFIX;
  public static final String DFS_HA_NAMENODE_ID_KEY = "dfs.ha.namenode.id";
  public static final String  DFS_HA_STANDBY_CHECKPOINTS_KEY = "dfs.ha.standby.checkpoints";
  public static final boolean DFS_HA_STANDBY_CHECKPOINTS_DEFAULT = true;
  public static final String DFS_HA_LOGROLL_PERIOD_KEY = "dfs.ha.log-roll.period";
  public static final int DFS_HA_LOGROLL_PERIOD_DEFAULT = 2 * 60; // 2m
  public static final String DFS_HA_TAILEDITS_PERIOD_KEY = "dfs.ha.tail-edits.period";
  public static final int DFS_HA_TAILEDITS_PERIOD_DEFAULT = 60; // 1m
  public static final String DFS_HA_TAILEDITS_ALL_NAMESNODES_RETRY_KEY = "dfs.ha.tail-edits.namenode-retries";
  public static final int DFS_HA_TAILEDITS_ALL_NAMESNODES_RETRY_DEFAULT = 3;
  public static final String DFS_HA_LOGROLL_RPC_TIMEOUT_KEY = "dfs.ha.log-roll.rpc.timeout";
  public static final int DFS_HA_LOGROLL_RPC_TIMEOUT_DEFAULT = 20000; // 20s
  public static final String DFS_HA_FENCE_METHODS_KEY = "dfs.ha.fencing.methods";
  public static final String DFS_HA_AUTO_FAILOVER_ENABLED_KEY = "dfs.ha.automatic-failover.enabled";
  public static final boolean DFS_HA_AUTO_FAILOVER_ENABLED_DEFAULT = false;
  public static final String DFS_HA_ZKFC_PORT_KEY = "dfs.ha.zkfc.port";
  public static final int DFS_HA_ZKFC_PORT_DEFAULT = 8019;
  public static final String DFS_HA_ZKFC_NN_HTTP_TIMEOUT_KEY = "dfs.ha.zkfc.nn.http.timeout.ms";
  public static final int DFS_HA_ZKFC_NN_HTTP_TIMEOUT_KEY_DEFAULT = 20000;

  // Security-related configs
  public static final String DFS_ENCRYPT_DATA_TRANSFER_KEY = "dfs.encrypt.data.transfer";
  public static final boolean DFS_ENCRYPT_DATA_TRANSFER_DEFAULT = false;
  @Deprecated
  public static final String DFS_ENCRYPT_DATA_TRANSFER_CIPHER_KEY_BITLENGTH_KEY =
      HdfsClientConfigKeys.DFS_ENCRYPT_DATA_TRANSFER_CIPHER_KEY_BITLENGTH_KEY;
  @Deprecated
  public static final int    DFS_ENCRYPT_DATA_TRANSFER_CIPHER_KEY_BITLENGTH_DEFAULT =
      HdfsClientConfigKeys.DFS_ENCRYPT_DATA_TRANSFER_CIPHER_KEY_BITLENGTH_DEFAULT;
  @Deprecated
  public static final String DFS_ENCRYPT_DATA_TRANSFER_CIPHER_SUITES_KEY =
      HdfsClientConfigKeys.DFS_ENCRYPT_DATA_TRANSFER_CIPHER_SUITES_KEY;
  public static final String DFS_DATA_ENCRYPTION_ALGORITHM_KEY = "dfs.encrypt.data.transfer.algorithm";
  @Deprecated
  public static final String DFS_TRUSTEDCHANNEL_RESOLVER_CLASS =
      HdfsClientConfigKeys.DFS_TRUSTEDCHANNEL_RESOLVER_CLASS;
  @Deprecated
  public static final String DFS_DATA_TRANSFER_PROTECTION_KEY =
      HdfsClientConfigKeys.DFS_DATA_TRANSFER_PROTECTION_KEY;
  @Deprecated
  public static final String DFS_DATA_TRANSFER_PROTECTION_DEFAULT =
      HdfsClientConfigKeys.DFS_DATA_TRANSFER_PROTECTION_DEFAULT;
  @Deprecated
  public static final String DFS_DATA_TRANSFER_SASL_PROPS_RESOLVER_CLASS_KEY =
      HdfsClientConfigKeys.DFS_DATA_TRANSFER_SASL_PROPS_RESOLVER_CLASS_KEY;
  public static final int    DFS_NAMENODE_LIST_ENCRYPTION_ZONES_NUM_RESPONSES_DEFAULT = 100;
  public static final String DFS_NAMENODE_LIST_ENCRYPTION_ZONES_NUM_RESPONSES = "dfs.namenode.list.encryption.zones.num.responses";
  public static final String DFS_ENCRYPTION_KEY_PROVIDER_URI =
      HdfsClientConfigKeys.DFS_ENCRYPTION_KEY_PROVIDER_URI;

  // Journal-node related configs. These are read on the JN side.
  public static final String  DFS_JOURNALNODE_EDITS_DIR_KEY = "dfs.journalnode.edits.dir";
  public static final String  DFS_JOURNALNODE_EDITS_DIR_DEFAULT = "/tmp/hadoop/dfs/journalnode/";
  public static final String  DFS_JOURNALNODE_RPC_ADDRESS_KEY = "dfs.journalnode.rpc-address";
  public static final int     DFS_JOURNALNODE_RPC_PORT_DEFAULT = 8485;
  public static final String  DFS_JOURNALNODE_RPC_ADDRESS_DEFAULT = "0.0.0.0:" + DFS_JOURNALNODE_RPC_PORT_DEFAULT;
    
  public static final String  DFS_JOURNALNODE_HTTP_ADDRESS_KEY = "dfs.journalnode.http-address";
  public static final int     DFS_JOURNALNODE_HTTP_PORT_DEFAULT = 8480;
  public static final String  DFS_JOURNALNODE_HTTP_ADDRESS_DEFAULT = "0.0.0.0:" + DFS_JOURNALNODE_HTTP_PORT_DEFAULT;
  public static final String  DFS_JOURNALNODE_HTTPS_ADDRESS_KEY = "dfs.journalnode.https-address";
  public static final int     DFS_JOURNALNODE_HTTPS_PORT_DEFAULT = 8481;
  public static final String  DFS_JOURNALNODE_HTTPS_ADDRESS_DEFAULT = "0.0.0.0:" + DFS_JOURNALNODE_HTTPS_PORT_DEFAULT;

  public static final String  DFS_JOURNALNODE_KEYTAB_FILE_KEY = "dfs.journalnode.keytab.file";
  public static final String  DFS_JOURNALNODE_KERBEROS_PRINCIPAL_KEY = "dfs.journalnode.kerberos.principal";
  public static final String  DFS_JOURNALNODE_KERBEROS_INTERNAL_SPNEGO_PRINCIPAL_KEY = "dfs.journalnode.kerberos.internal.spnego.principal";

  // Journal-node related configs for the client side.
  public static final String  DFS_QJOURNAL_QUEUE_SIZE_LIMIT_KEY = "dfs.qjournal.queued-edits.limit.mb";
  public static final int     DFS_QJOURNAL_QUEUE_SIZE_LIMIT_DEFAULT = 10;
  
  // Quorum-journal timeouts for various operations. Unlikely to need
  // to be tweaked, but configurable just in case.
  public static final String  DFS_QJOURNAL_START_SEGMENT_TIMEOUT_KEY = "dfs.qjournal.start-segment.timeout.ms";
  public static final String  DFS_QJOURNAL_PREPARE_RECOVERY_TIMEOUT_KEY = "dfs.qjournal.prepare-recovery.timeout.ms";
  public static final String  DFS_QJOURNAL_ACCEPT_RECOVERY_TIMEOUT_KEY = "dfs.qjournal.accept-recovery.timeout.ms";
  public static final String  DFS_QJOURNAL_FINALIZE_SEGMENT_TIMEOUT_KEY = "dfs.qjournal.finalize-segment.timeout.ms";
  public static final String  DFS_QJOURNAL_SELECT_INPUT_STREAMS_TIMEOUT_KEY = "dfs.qjournal.select-input-streams.timeout.ms";
  public static final String  DFS_QJOURNAL_GET_JOURNAL_STATE_TIMEOUT_KEY = "dfs.qjournal.get-journal-state.timeout.ms";
  public static final String  DFS_QJOURNAL_NEW_EPOCH_TIMEOUT_KEY = "dfs.qjournal.new-epoch.timeout.ms";
  public static final String  DFS_QJOURNAL_WRITE_TXNS_TIMEOUT_KEY = "dfs.qjournal.write-txns.timeout.ms";
  public static final int     DFS_QJOURNAL_START_SEGMENT_TIMEOUT_DEFAULT = 20000;
  public static final int     DFS_QJOURNAL_PREPARE_RECOVERY_TIMEOUT_DEFAULT = 120000;
  public static final int     DFS_QJOURNAL_ACCEPT_RECOVERY_TIMEOUT_DEFAULT = 120000;
  public static final int     DFS_QJOURNAL_FINALIZE_SEGMENT_TIMEOUT_DEFAULT = 120000;
  public static final int     DFS_QJOURNAL_SELECT_INPUT_STREAMS_TIMEOUT_DEFAULT = 20000;
  public static final int     DFS_QJOURNAL_GET_JOURNAL_STATE_TIMEOUT_DEFAULT = 120000;
  public static final int     DFS_QJOURNAL_NEW_EPOCH_TIMEOUT_DEFAULT = 120000;
  public static final int     DFS_QJOURNAL_WRITE_TXNS_TIMEOUT_DEFAULT = 20000;
  
  public static final String DFS_MAX_NUM_BLOCKS_TO_LOG_KEY = "dfs.namenode.max-num-blocks-to-log";
  public static final long   DFS_MAX_NUM_BLOCKS_TO_LOG_DEFAULT = 1000l;
  
  public static final String DFS_NAMENODE_ENABLE_RETRY_CACHE_KEY = "dfs.namenode.enable.retrycache";
  public static final boolean DFS_NAMENODE_ENABLE_RETRY_CACHE_DEFAULT = true;
  public static final String DFS_NAMENODE_RETRY_CACHE_EXPIRYTIME_MILLIS_KEY = "dfs.namenode.retrycache.expirytime.millis";
  public static final long DFS_NAMENODE_RETRY_CACHE_EXPIRYTIME_MILLIS_DEFAULT = 600000; // 10 minutes
  public static final String DFS_NAMENODE_RETRY_CACHE_HEAP_PERCENT_KEY = "dfs.namenode.retrycache.heap.percent";
  public static final float DFS_NAMENODE_RETRY_CACHE_HEAP_PERCENT_DEFAULT = 0.03f;
  
  // Hidden configuration undocumented in hdfs-site. xml
  // Timeout to wait for block receiver and responder thread to stop
  public static final String DFS_DATANODE_XCEIVER_STOP_TIMEOUT_MILLIS_KEY = "dfs.datanode.xceiver.stop.timeout.millis";
  public static final long   DFS_DATANODE_XCEIVER_STOP_TIMEOUT_MILLIS_DEFAULT = 60000;

  // WebHDFS retry policy
  @Deprecated
  public static final String  DFS_HTTP_CLIENT_RETRY_POLICY_ENABLED_KEY =
      HdfsClientConfigKeys.HttpClient.RETRY_POLICY_ENABLED_KEY;
  @Deprecated
  public static final boolean DFS_HTTP_CLIENT_RETRY_POLICY_ENABLED_DEFAULT =
      HdfsClientConfigKeys.HttpClient.RETRY_POLICY_ENABLED_DEFAULT;
  @Deprecated
  public static final String  DFS_HTTP_CLIENT_RETRY_POLICY_SPEC_KEY =
      HdfsClientConfigKeys.HttpClient.RETRY_POLICY_SPEC_KEY;
  @Deprecated
  public static final String  DFS_HTTP_CLIENT_RETRY_POLICY_SPEC_DEFAULT =
      HdfsClientConfigKeys.HttpClient.RETRY_POLICY_SPEC_DEFAULT;
  @Deprecated
  public static final String  DFS_HTTP_CLIENT_FAILOVER_MAX_ATTEMPTS_KEY =
      HdfsClientConfigKeys.HttpClient.FAILOVER_MAX_ATTEMPTS_KEY;
  @Deprecated
  public static final int     DFS_HTTP_CLIENT_FAILOVER_MAX_ATTEMPTS_DEFAULT =
      HdfsClientConfigKeys.HttpClient.FAILOVER_MAX_ATTEMPTS_DEFAULT;
  @Deprecated
  public static final String  DFS_HTTP_CLIENT_RETRY_MAX_ATTEMPTS_KEY =
      HdfsClientConfigKeys.HttpClient.RETRY_MAX_ATTEMPTS_KEY;
  @Deprecated
  public static final int     DFS_HTTP_CLIENT_RETRY_MAX_ATTEMPTS_DEFAULT =
      HdfsClientConfigKeys.HttpClient.RETRY_MAX_ATTEMPTS_DEFAULT;
  @Deprecated
  public static final String  DFS_HTTP_CLIENT_FAILOVER_SLEEPTIME_BASE_KEY =
      HdfsClientConfigKeys.HttpClient.FAILOVER_SLEEPTIME_BASE_KEY;
  @Deprecated
  public static final int     DFS_HTTP_CLIENT_FAILOVER_SLEEPTIME_BASE_DEFAULT =
      HdfsClientConfigKeys.HttpClient.FAILOVER_SLEEPTIME_BASE_DEFAULT;
  @Deprecated
  public static final String  DFS_HTTP_CLIENT_FAILOVER_SLEEPTIME_MAX_KEY =
      HdfsClientConfigKeys.HttpClient.FAILOVER_SLEEPTIME_MAX_KEY;
  @Deprecated
  public static final int     DFS_HTTP_CLIENT_FAILOVER_SLEEPTIME_MAX_DEFAULT
      = HdfsClientConfigKeys.HttpClient.FAILOVER_SLEEPTIME_MAX_DEFAULT;

  // Handling unresolved DN topology mapping
  public static final String  DFS_REJECT_UNRESOLVED_DN_TOPOLOGY_MAPPING_KEY = 
      "dfs.namenode.reject-unresolved-dn-topology-mapping";
  public static final boolean DFS_REJECT_UNRESOLVED_DN_TOPOLOGY_MAPPING_DEFAULT =
      false;

  // Slow io warning log threshold settings for dfsclient and datanode.
  public static final String DFS_DATANODE_SLOW_IO_WARNING_THRESHOLD_KEY =
    "dfs.datanode.slow.io.warning.threshold.ms";
  public static final long DFS_DATANODE_SLOW_IO_WARNING_THRESHOLD_DEFAULT = 300;

  public static final String DFS_DATANODE_BLOCK_ID_LAYOUT_UPGRADE_THREADS_KEY =
      "dfs.datanode.block.id.layout.upgrade.threads";
  public static final int DFS_DATANODE_BLOCK_ID_LAYOUT_UPGRADE_THREADS = 12;

  public static final String DFS_NAMENODE_INOTIFY_MAX_EVENTS_PER_RPC_KEY =
      "dfs.namenode.inotify.max.events.per.rpc";
  public static final int DFS_NAMENODE_INOTIFY_MAX_EVENTS_PER_RPC_DEFAULT =
      1000;

  public static final String IGNORE_SECURE_PORTS_FOR_TESTING_KEY =
      "ignore.secure.ports.for.testing";
  public static final boolean IGNORE_SECURE_PORTS_FOR_TESTING_DEFAULT = false;

  // nntop Configurations
  public static final String NNTOP_ENABLED_KEY =
      "dfs.namenode.top.enabled";
  public static final boolean NNTOP_ENABLED_DEFAULT = true;
  public static final String NNTOP_BUCKETS_PER_WINDOW_KEY =
      "dfs.namenode.top.window.num.buckets";
  public static final int NNTOP_BUCKETS_PER_WINDOW_DEFAULT = 10;
  public static final String NNTOP_NUM_USERS_KEY =
      "dfs.namenode.top.num.users";
  public static final int NNTOP_NUM_USERS_DEFAULT = 10;
  // comma separated list of nntop reporting periods in minutes
  public static final String NNTOP_WINDOWS_MINUTES_KEY =
      "dfs.namenode.top.windows.minutes";
  public static final String[] NNTOP_WINDOWS_MINUTES_DEFAULT = {"1","5","25"};
  public static final String DFS_PIPELINE_ECN_ENABLED = "dfs.pipeline.ecn";
  public static final boolean DFS_PIPELINE_ECN_ENABLED_DEFAULT = false;

  // Key Provider Cache Expiry
  public static final String DFS_DATANODE_BLOCK_PINNING_ENABLED = 
    "dfs.datanode.block-pinning.enabled";
  public static final boolean DFS_DATANODE_BLOCK_PINNING_ENABLED_DEFAULT =
    false;

  public static final String
      DFS_DATANODE_TRANSFER_SOCKET_SEND_BUFFER_SIZE_KEY =
      "dfs.datanode.transfer.socket.send.buffer.size";
  public static final int
      DFS_DATANODE_TRANSFER_SOCKET_SEND_BUFFER_SIZE_DEFAULT =
      HdfsConstants.DEFAULT_DATA_SOCKET_SIZE;

  public static final String
      DFS_DATANODE_TRANSFER_SOCKET_RECV_BUFFER_SIZE_KEY =
      "dfs.datanode.transfer.socket.recv.buffer.size";
  public static final int
      DFS_DATANODE_TRANSFER_SOCKET_RECV_BUFFER_SIZE_DEFAULT =
      HdfsConstants.DEFAULT_DATA_SOCKET_SIZE;

  // dfs.client.retry confs are moved to HdfsClientConfigKeys.Retry 
  @Deprecated
  public static final String  DFS_CLIENT_RETRY_POLICY_ENABLED_KEY
      = HdfsClientConfigKeys.Retry.POLICY_ENABLED_KEY;
  @Deprecated
  public static final boolean DFS_CLIENT_RETRY_POLICY_ENABLED_DEFAULT
      = HdfsClientConfigKeys.Retry.POLICY_ENABLED_DEFAULT; 
  @Deprecated
  public static final String  DFS_CLIENT_RETRY_POLICY_SPEC_KEY
      = HdfsClientConfigKeys.Retry.POLICY_SPEC_KEY;
  @Deprecated
  public static final String  DFS_CLIENT_RETRY_POLICY_SPEC_DEFAULT
      = HdfsClientConfigKeys.Retry.POLICY_SPEC_DEFAULT;
  @Deprecated
  public static final String  DFS_CLIENT_RETRY_TIMES_GET_LAST_BLOCK_LENGTH
      = HdfsClientConfigKeys.Retry.TIMES_GET_LAST_BLOCK_LENGTH_KEY;
  @Deprecated
  public static final int     DFS_CLIENT_RETRY_TIMES_GET_LAST_BLOCK_LENGTH_DEFAULT
      = HdfsClientConfigKeys.Retry.TIMES_GET_LAST_BLOCK_LENGTH_DEFAULT;
  @Deprecated
  public static final String  DFS_CLIENT_RETRY_INTERVAL_GET_LAST_BLOCK_LENGTH
      = HdfsClientConfigKeys.Retry.INTERVAL_GET_LAST_BLOCK_LENGTH_KEY;
  @Deprecated
  public static final int     DFS_CLIENT_RETRY_INTERVAL_GET_LAST_BLOCK_LENGTH_DEFAULT
      = HdfsClientConfigKeys.Retry.INTERVAL_GET_LAST_BLOCK_LENGTH_DEFAULT;
  @Deprecated
  public static final String  DFS_CLIENT_RETRY_MAX_ATTEMPTS_KEY
      = HdfsClientConfigKeys.Retry.MAX_ATTEMPTS_KEY;
  @Deprecated
  public static final int     DFS_CLIENT_RETRY_MAX_ATTEMPTS_DEFAULT
      = HdfsClientConfigKeys.Retry.MAX_ATTEMPTS_DEFAULT;
  @Deprecated
  public static final String  DFS_CLIENT_RETRY_WINDOW_BASE
      = HdfsClientConfigKeys.Retry.WINDOW_BASE_KEY;
  @Deprecated
  public static final int     DFS_CLIENT_RETRY_WINDOW_BASE_DEFAULT
      = HdfsClientConfigKeys.Retry.WINDOW_BASE_DEFAULT;

  // dfs.client.failover confs are moved to HdfsClientConfigKeys.Failover 
  @Deprecated
  public static final String  DFS_CLIENT_FAILOVER_PROXY_PROVIDER_KEY_PREFIX
      = HdfsClientConfigKeys.Failover.PROXY_PROVIDER_KEY_PREFIX;
  @Deprecated
  public static final String  DFS_CLIENT_FAILOVER_MAX_ATTEMPTS_KEY
      = HdfsClientConfigKeys.Failover.MAX_ATTEMPTS_KEY;
  @Deprecated
  public static final int     DFS_CLIENT_FAILOVER_MAX_ATTEMPTS_DEFAULT
      = HdfsClientConfigKeys.Failover.MAX_ATTEMPTS_DEFAULT;
  @Deprecated
  public static final String  DFS_CLIENT_FAILOVER_SLEEPTIME_BASE_KEY
      = HdfsClientConfigKeys.Failover.SLEEPTIME_BASE_KEY;
  @Deprecated
  public static final int     DFS_CLIENT_FAILOVER_SLEEPTIME_BASE_DEFAULT
      = HdfsClientConfigKeys.Failover.SLEEPTIME_BASE_DEFAULT;
  @Deprecated
  public static final String  DFS_CLIENT_FAILOVER_SLEEPTIME_MAX_KEY
      = HdfsClientConfigKeys.Failover.SLEEPTIME_MAX_KEY;
  @Deprecated
  public static final int     DFS_CLIENT_FAILOVER_SLEEPTIME_MAX_DEFAULT
      = HdfsClientConfigKeys.Failover.SLEEPTIME_MAX_DEFAULT;
  @Deprecated
  public static final String  DFS_CLIENT_FAILOVER_CONNECTION_RETRIES_KEY
      = HdfsClientConfigKeys.Failover.CONNECTION_RETRIES_KEY;
  @Deprecated
  public static final int     DFS_CLIENT_FAILOVER_CONNECTION_RETRIES_DEFAULT
      = HdfsClientConfigKeys.Failover.CONNECTION_RETRIES_DEFAULT;
  @Deprecated
  public static final String  DFS_CLIENT_FAILOVER_CONNECTION_RETRIES_ON_SOCKET_TIMEOUTS_KEY
      = HdfsClientConfigKeys.Failover.CONNECTION_RETRIES_ON_SOCKET_TIMEOUTS_KEY;
  @Deprecated
  public static final int     DFS_CLIENT_FAILOVER_CONNECTION_RETRIES_ON_SOCKET_TIMEOUTS_DEFAULT
      = HdfsClientConfigKeys.Failover.CONNECTION_RETRIES_ON_SOCKET_TIMEOUTS_DEFAULT;
  
  // dfs.client.write confs are moved to HdfsClientConfigKeys.Write 
  @Deprecated
  public static final String  DFS_CLIENT_WRITE_MAX_PACKETS_IN_FLIGHT_KEY
      = HdfsClientConfigKeys.Write.MAX_PACKETS_IN_FLIGHT_KEY;
  @Deprecated
  public static final int     DFS_CLIENT_WRITE_MAX_PACKETS_IN_FLIGHT_DEFAULT
      = HdfsClientConfigKeys.Write.MAX_PACKETS_IN_FLIGHT_DEFAULT;
  @Deprecated
  public static final String  DFS_CLIENT_WRITE_EXCLUDE_NODES_CACHE_EXPIRY_INTERVAL
      = HdfsClientConfigKeys.Write.EXCLUDE_NODES_CACHE_EXPIRY_INTERVAL_KEY;
  @Deprecated
  public static final long    DFS_CLIENT_WRITE_EXCLUDE_NODES_CACHE_EXPIRY_INTERVAL_DEFAULT
      = HdfsClientConfigKeys.Write.EXCLUDE_NODES_CACHE_EXPIRY_INTERVAL_DEFAULT; // 10 minutes, in ms
  @Deprecated
  public static final String  DFS_CLIENT_WRITE_BYTE_ARRAY_MANAGER_ENABLED_KEY
      = HdfsClientConfigKeys.Write.ByteArrayManager.ENABLED_KEY;
  @Deprecated
  public static final boolean DFS_CLIENT_WRITE_BYTE_ARRAY_MANAGER_ENABLED_DEFAULT
      = HdfsClientConfigKeys.Write.ByteArrayManager.ENABLED_DEFAULT;
  @Deprecated
  public static final String  DFS_CLIENT_WRITE_BYTE_ARRAY_MANAGER_COUNT_THRESHOLD_KEY
      = HdfsClientConfigKeys.Write.ByteArrayManager.COUNT_THRESHOLD_KEY;
  @Deprecated
  public static final int     DFS_CLIENT_WRITE_BYTE_ARRAY_MANAGER_COUNT_THRESHOLD_DEFAULT
      = HdfsClientConfigKeys.Write.ByteArrayManager.COUNT_THRESHOLD_DEFAULT;
  @Deprecated
  public static final String  DFS_CLIENT_WRITE_BYTE_ARRAY_MANAGER_COUNT_LIMIT_KEY
      = HdfsClientConfigKeys.Write.ByteArrayManager.COUNT_LIMIT_KEY;
  @Deprecated
  public static final int     DFS_CLIENT_WRITE_BYTE_ARRAY_MANAGER_COUNT_LIMIT_DEFAULT
      = HdfsClientConfigKeys.Write.ByteArrayManager.COUNT_LIMIT_DEFAULT;
  @Deprecated
  public static final String  DFS_CLIENT_WRITE_BYTE_ARRAY_MANAGER_COUNT_RESET_TIME_PERIOD_MS_KEY
      = HdfsClientConfigKeys.Write.ByteArrayManager.COUNT_RESET_TIME_PERIOD_MS_KEY;
  @Deprecated
  public static final long    DFS_CLIENT_WRITE_BYTE_ARRAY_MANAGER_COUNT_RESET_TIME_PERIOD_MS_DEFAULT
      = HdfsClientConfigKeys.Write.ByteArrayManager.COUNT_RESET_TIME_PERIOD_MS_DEFAULT;

  // dfs.client.block.write confs are moved to HdfsClientConfigKeys.BlockWrite 
  @Deprecated
  public static final String  DFS_CLIENT_BLOCK_WRITE_RETRIES_KEY
      = HdfsClientConfigKeys.BlockWrite.RETRIES_KEY;
  @Deprecated
  public static final int     DFS_CLIENT_BLOCK_WRITE_RETRIES_DEFAULT
      = HdfsClientConfigKeys.BlockWrite.RETRIES_DEFAULT;
  @Deprecated
  public static final String  DFS_CLIENT_BLOCK_WRITE_LOCATEFOLLOWINGBLOCK_RETRIES_KEY
      = HdfsClientConfigKeys.BlockWrite.LOCATEFOLLOWINGBLOCK_RETRIES_KEY;
  @Deprecated
  public static final int     DFS_CLIENT_BLOCK_WRITE_LOCATEFOLLOWINGBLOCK_RETRIES_DEFAULT
      = HdfsClientConfigKeys.BlockWrite.LOCATEFOLLOWINGBLOCK_RETRIES_DEFAULT;
  @Deprecated
  public static final String  DFS_CLIENT_BLOCK_WRITE_LOCATEFOLLOWINGBLOCK_INITIAL_DELAY_KEY
      = HdfsClientConfigKeys.BlockWrite.LOCATEFOLLOWINGBLOCK_INITIAL_DELAY_MS_KEY;
  @Deprecated
  public static final int     DFS_CLIENT_BLOCK_WRITE_LOCATEFOLLOWINGBLOCK_INITIAL_DELAY_DEFAULT
      = HdfsClientConfigKeys.BlockWrite.LOCATEFOLLOWINGBLOCK_INITIAL_DELAY_MS_DEFAULT;
  @Deprecated
  public static final String  DFS_CLIENT_WRITE_REPLACE_DATANODE_ON_FAILURE_ENABLE_KEY
      = HdfsClientConfigKeys.BlockWrite.ReplaceDatanodeOnFailure.ENABLE_KEY;
  @Deprecated
  public static final boolean DFS_CLIENT_WRITE_REPLACE_DATANODE_ON_FAILURE_ENABLE_DEFAULT
      = HdfsClientConfigKeys.BlockWrite.ReplaceDatanodeOnFailure.ENABLE_DEFAULT;
  @Deprecated
  public static final String  DFS_CLIENT_WRITE_REPLACE_DATANODE_ON_FAILURE_POLICY_KEY
      = HdfsClientConfigKeys.BlockWrite.ReplaceDatanodeOnFailure.POLICY_KEY;
  @Deprecated
  public static final String  DFS_CLIENT_WRITE_REPLACE_DATANODE_ON_FAILURE_POLICY_DEFAULT
      = HdfsClientConfigKeys.BlockWrite.ReplaceDatanodeOnFailure.POLICY_DEFAULT;
  @Deprecated
  public static final String  DFS_CLIENT_WRITE_REPLACE_DATANODE_ON_FAILURE_BEST_EFFORT_KEY
      = HdfsClientConfigKeys.BlockWrite.ReplaceDatanodeOnFailure.BEST_EFFORT_KEY;
  @Deprecated
  public static final boolean DFS_CLIENT_WRITE_REPLACE_DATANODE_ON_FAILURE_BEST_EFFORT_DEFAULT
      = HdfsClientConfigKeys.BlockWrite.ReplaceDatanodeOnFailure.BEST_EFFORT_DEFAULT;

  // dfs.client.read confs are moved to HdfsClientConfigKeys.Read 
  @Deprecated
  public static final String  DFS_CLIENT_READ_PREFETCH_SIZE_KEY
      = HdfsClientConfigKeys.Read.PREFETCH_SIZE_KEY; 
  @Deprecated
  public static final String  DFS_CLIENT_READ_SHORTCIRCUIT_KEY
      = HdfsClientConfigKeys.Read.ShortCircuit.KEY; 
  @Deprecated
  public static final boolean DFS_CLIENT_READ_SHORTCIRCUIT_DEFAULT
      = HdfsClientConfigKeys.Read.ShortCircuit.DEFAULT;
  @Deprecated
  public static final String  DFS_CLIENT_READ_SHORTCIRCUIT_SKIP_CHECKSUM_KEY
      = HdfsClientConfigKeys.Read.ShortCircuit.SKIP_CHECKSUM_KEY;
  @Deprecated
  public static final boolean DFS_CLIENT_READ_SHORTCIRCUIT_SKIP_CHECKSUM_DEFAULT
      = HdfsClientConfigKeys.Read.ShortCircuit.SKIP_CHECKSUM_DEFAULT;
  @Deprecated
  public static final String  DFS_CLIENT_READ_SHORTCIRCUIT_BUFFER_SIZE_KEY
      = HdfsClientConfigKeys.Read.ShortCircuit.BUFFER_SIZE_KEY;
  @Deprecated
  public static final int     DFS_CLIENT_READ_SHORTCIRCUIT_BUFFER_SIZE_DEFAULT
      = HdfsClientConfigKeys.Read.ShortCircuit.BUFFER_SIZE_DEFAULT;
  @Deprecated
  public static final String  DFS_CLIENT_READ_SHORTCIRCUIT_STREAMS_CACHE_SIZE_KEY
      = HdfsClientConfigKeys.Read.ShortCircuit.STREAMS_CACHE_SIZE_KEY;
  @Deprecated
  public static final int     DFS_CLIENT_READ_SHORTCIRCUIT_STREAMS_CACHE_SIZE_DEFAULT
      = HdfsClientConfigKeys.Read.ShortCircuit.STREAMS_CACHE_SIZE_DEFAULT;
  @Deprecated
  public static final String  DFS_CLIENT_READ_SHORTCIRCUIT_STREAMS_CACHE_EXPIRY_MS_KEY
      = HdfsClientConfigKeys.Read.ShortCircuit.STREAMS_CACHE_EXPIRY_MS_KEY;
  @Deprecated
  public static final long    DFS_CLIENT_READ_SHORTCIRCUIT_STREAMS_CACHE_EXPIRY_MS_DEFAULT
      = HdfsClientConfigKeys.Read.ShortCircuit.STREAMS_CACHE_EXPIRY_MS_DEFAULT;

  // dfs.client.mmap confs are moved to HdfsClientConfigKeys.Mmap 
  @Deprecated
  public static final String  DFS_CLIENT_MMAP_ENABLED
      = HdfsClientConfigKeys.Mmap.ENABLED_KEY;
  @Deprecated
  public static final boolean DFS_CLIENT_MMAP_ENABLED_DEFAULT
      = HdfsClientConfigKeys.Mmap.ENABLED_DEFAULT;
  @Deprecated
  public static final String  DFS_CLIENT_MMAP_CACHE_SIZE
      = HdfsClientConfigKeys.Mmap.CACHE_SIZE_KEY;
  @Deprecated
  public static final int     DFS_CLIENT_MMAP_CACHE_SIZE_DEFAULT
      = HdfsClientConfigKeys.Mmap.CACHE_SIZE_DEFAULT;
  @Deprecated
  public static final String  DFS_CLIENT_MMAP_CACHE_TIMEOUT_MS
      = HdfsClientConfigKeys.Mmap.CACHE_TIMEOUT_MS_KEY;
  @Deprecated
  public static final long    DFS_CLIENT_MMAP_CACHE_TIMEOUT_MS_DEFAULT
      = HdfsClientConfigKeys.Mmap.CACHE_TIMEOUT_MS_DEFAULT;
  @Deprecated
  public static final String  DFS_CLIENT_MMAP_RETRY_TIMEOUT_MS
      = HdfsClientConfigKeys.Mmap.RETRY_TIMEOUT_MS_KEY;
  @Deprecated
  public static final long    DFS_CLIENT_MMAP_RETRY_TIMEOUT_MS_DEFAULT
      = HdfsClientConfigKeys.Mmap.RETRY_TIMEOUT_MS_DEFAULT;

  // dfs.client.short.circuit confs are moved to HdfsClientConfigKeys.ShortCircuit 
  @Deprecated
  public static final String  DFS_CLIENT_SHORT_CIRCUIT_REPLICA_STALE_THRESHOLD_MS
      = HdfsClientConfigKeys.ShortCircuit.REPLICA_STALE_THRESHOLD_MS_KEY;
  @Deprecated
  public static final long    DFS_CLIENT_SHORT_CIRCUIT_REPLICA_STALE_THRESHOLD_MS_DEFAULT
      = HdfsClientConfigKeys.ShortCircuit.REPLICA_STALE_THRESHOLD_MS_DEFAULT;

  // dfs.client.hedged.read confs are moved to HdfsClientConfigKeys.HedgedRead 
  @Deprecated
  public static final String  DFS_DFSCLIENT_HEDGED_READ_THRESHOLD_MILLIS
      = HdfsClientConfigKeys.HedgedRead.THRESHOLD_MILLIS_KEY;
  @Deprecated
  public static final long    DEFAULT_DFSCLIENT_HEDGED_READ_THRESHOLD_MILLIS
      = HdfsClientConfigKeys.HedgedRead.THRESHOLD_MILLIS_DEFAULT;
  @Deprecated
  public static final String  DFS_DFSCLIENT_HEDGED_READ_THREADPOOL_SIZE
      = HdfsClientConfigKeys.HedgedRead.THREADPOOL_SIZE_KEY;
  @Deprecated
  public static final int     DEFAULT_DFSCLIENT_HEDGED_READ_THREADPOOL_SIZE
      = HdfsClientConfigKeys.HedgedRead.THREADPOOL_SIZE_DEFAULT;


  @Deprecated
  public static final String  DFS_CLIENT_WRITE_PACKET_SIZE_KEY =
      HdfsClientConfigKeys.DFS_CLIENT_WRITE_PACKET_SIZE_KEY;
  @Deprecated
  public static final int     DFS_CLIENT_WRITE_PACKET_SIZE_DEFAULT =
      HdfsClientConfigKeys.DFS_CLIENT_WRITE_PACKET_SIZE_DEFAULT;

  @Deprecated
  public static final String  DFS_CLIENT_SOCKET_TIMEOUT_KEY =
      HdfsClientConfigKeys.DFS_CLIENT_SOCKET_TIMEOUT_KEY;
  @Deprecated
  public static final String  DFS_CLIENT_SOCKET_CACHE_CAPACITY_KEY =
      HdfsClientConfigKeys.DFS_CLIENT_SOCKET_CACHE_CAPACITY_KEY;
  @Deprecated
  public static final int     DFS_CLIENT_SOCKET_CACHE_CAPACITY_DEFAULT =
      HdfsClientConfigKeys.DFS_CLIENT_SOCKET_CACHE_CAPACITY_DEFAULT;
  @Deprecated
  public static final String  DFS_CLIENT_SOCKET_CACHE_EXPIRY_MSEC_KEY =
      HdfsClientConfigKeys.DFS_CLIENT_SOCKET_CACHE_EXPIRY_MSEC_KEY;
  @Deprecated
  public static final long    DFS_CLIENT_SOCKET_CACHE_EXPIRY_MSEC_DEFAULT =
      HdfsClientConfigKeys.DFS_CLIENT_SOCKET_CACHE_EXPIRY_MSEC_DEFAULT;

  @Deprecated
  public static final String  DFS_CLIENT_USE_DN_HOSTNAME =
      HdfsClientConfigKeys.DFS_CLIENT_USE_DN_HOSTNAME;
  @Deprecated
  public static final boolean DFS_CLIENT_USE_DN_HOSTNAME_DEFAULT =
      HdfsClientConfigKeys.DFS_CLIENT_USE_DN_HOSTNAME_DEFAULT;
  @Deprecated
  public static final String  DFS_CLIENT_CACHE_DROP_BEHIND_WRITES =
      HdfsClientConfigKeys.DFS_CLIENT_CACHE_DROP_BEHIND_WRITES;
  @Deprecated
  public static final String  DFS_CLIENT_CACHE_DROP_BEHIND_READS =
      HdfsClientConfigKeys.DFS_CLIENT_CACHE_DROP_BEHIND_READS;
  @Deprecated
  public static final String  DFS_CLIENT_CACHE_READAHEAD =
      HdfsClientConfigKeys.DFS_CLIENT_CACHE_READAHEAD;
  @Deprecated
  public static final String  DFS_CLIENT_CACHED_CONN_RETRY_KEY =
      HdfsClientConfigKeys.DFS_CLIENT_CACHED_CONN_RETRY_KEY;
  @Deprecated
  public static final int     DFS_CLIENT_CACHED_CONN_RETRY_DEFAULT =
      HdfsClientConfigKeys.DFS_CLIENT_CACHED_CONN_RETRY_DEFAULT;

  @Deprecated
  public static final String  DFS_CLIENT_CONTEXT = HdfsClientConfigKeys
      .DFS_CLIENT_CONTEXT;
  @Deprecated
  public static final String  DFS_CLIENT_CONTEXT_DEFAULT =
      HdfsClientConfigKeys.DFS_CLIENT_CONTEXT_DEFAULT;
  @Deprecated
  public static final String
      DFS_CLIENT_FILE_BLOCK_STORAGE_LOCATIONS_NUM_THREADS =
      HdfsClientConfigKeys.DFS_CLIENT_FILE_BLOCK_STORAGE_LOCATIONS_NUM_THREADS;
  @Deprecated
  public static final int
      DFS_CLIENT_FILE_BLOCK_STORAGE_LOCATIONS_NUM_THREADS_DEFAULT =
      HdfsClientConfigKeys
          .DFS_CLIENT_FILE_BLOCK_STORAGE_LOCATIONS_NUM_THREADS_DEFAULT;
  @Deprecated
  public static final String
      DFS_CLIENT_FILE_BLOCK_STORAGE_LOCATIONS_TIMEOUT_MS =
      HdfsClientConfigKeys.DFS_CLIENT_FILE_BLOCK_STORAGE_LOCATIONS_TIMEOUT_MS;
  @Deprecated
  public static final int
      DFS_CLIENT_FILE_BLOCK_STORAGE_LOCATIONS_TIMEOUT_MS_DEFAULT =
      HdfsClientConfigKeys
          .DFS_CLIENT_FILE_BLOCK_STORAGE_LOCATIONS_TIMEOUT_MS_DEFAULT;

  @Deprecated
  public static final String  DFS_CLIENT_DATANODE_RESTART_TIMEOUT_KEY =
      HdfsClientConfigKeys.DFS_CLIENT_DATANODE_RESTART_TIMEOUT_KEY;
  @Deprecated
  public static final long    DFS_CLIENT_DATANODE_RESTART_TIMEOUT_DEFAULT =
      HdfsClientConfigKeys.DFS_CLIENT_DATANODE_RESTART_TIMEOUT_DEFAULT;

  public static final String  DFS_CLIENT_HTTPS_KEYSTORE_RESOURCE_KEY = "dfs.client.https.keystore.resource";
  public static final String  DFS_CLIENT_HTTPS_KEYSTORE_RESOURCE_DEFAULT = "ssl-client.xml";
  public static final String  DFS_CLIENT_HTTPS_NEED_AUTH_KEY = "dfs.client.https.need-auth";
  public static final boolean DFS_CLIENT_HTTPS_NEED_AUTH_DEFAULT = false;

  // Much code in hdfs is not yet updated to use these keys.
  // the initial delay (unit is ms) for locateFollowingBlock, the delay time will increase exponentially(double) for each retry.
  @Deprecated
  public static final String  DFS_CLIENT_MAX_BLOCK_ACQUIRE_FAILURES_KEY =
      HdfsClientConfigKeys.DFS_CLIENT_MAX_BLOCK_ACQUIRE_FAILURES_KEY;
  @Deprecated
  public static final int     DFS_CLIENT_MAX_BLOCK_ACQUIRE_FAILURES_DEFAULT =
      HdfsClientConfigKeys.DFS_CLIENT_MAX_BLOCK_ACQUIRE_FAILURES_DEFAULT;

  @Deprecated
  public static final String  DFS_CLIENT_USE_LEGACY_BLOCKREADER =
      HdfsClientConfigKeys.DFS_CLIENT_USE_LEGACY_BLOCKREADER;
  @Deprecated
  public static final boolean DFS_CLIENT_USE_LEGACY_BLOCKREADER_DEFAULT =
      HdfsClientConfigKeys.DFS_CLIENT_USE_LEGACY_BLOCKREADER_DEFAULT;
  @Deprecated
  public static final String  DFS_CLIENT_USE_LEGACY_BLOCKREADERLOCAL =
      HdfsClientConfigKeys.DFS_CLIENT_USE_LEGACY_BLOCKREADERLOCAL;
  @Deprecated
  public static final boolean DFS_CLIENT_USE_LEGACY_BLOCKREADERLOCAL_DEFAULT
      = HdfsClientConfigKeys.DFS_CLIENT_USE_LEGACY_BLOCKREADERLOCAL_DEFAULT;
  @Deprecated
  public static final String  DFS_CLIENT_LOCAL_INTERFACES =
      HdfsClientConfigKeys.DFS_CLIENT_LOCAL_INTERFACES;

  @Deprecated
  public static final String  DFS_CLIENT_DOMAIN_SOCKET_DATA_TRAFFIC =
      HdfsClientConfigKeys.DFS_CLIENT_DOMAIN_SOCKET_DATA_TRAFFIC;
  @Deprecated
  public static final boolean DFS_CLIENT_DOMAIN_SOCKET_DATA_TRAFFIC_DEFAULT =
      HdfsClientConfigKeys.DFS_CLIENT_DOMAIN_SOCKET_DATA_TRAFFIC_DEFAULT;

  @Deprecated
  public static final String  DFS_CLIENT_TEST_DROP_NAMENODE_RESPONSE_NUM_KEY =
      HdfsClientConfigKeys.DFS_CLIENT_TEST_DROP_NAMENODE_RESPONSE_NUM_KEY;
  @Deprecated
  public static final int     DFS_CLIENT_TEST_DROP_NAMENODE_RESPONSE_NUM_DEFAULT =
      HdfsClientConfigKeys.DFS_CLIENT_TEST_DROP_NAMENODE_RESPONSE_NUM_DEFAULT;

  @Deprecated
  public static final String  DFS_CLIENT_SLOW_IO_WARNING_THRESHOLD_KEY =
      HdfsClientConfigKeys.DFS_CLIENT_SLOW_IO_WARNING_THRESHOLD_KEY;

  @Deprecated
  public static final long    DFS_CLIENT_SLOW_IO_WARNING_THRESHOLD_DEFAULT =
      HdfsClientConfigKeys.DFS_CLIENT_SLOW_IO_WARNING_THRESHOLD_DEFAULT;
  @Deprecated
  public static final String  DFS_CLIENT_KEY_PROVIDER_CACHE_EXPIRY_MS =
      HdfsClientConfigKeys.DFS_CLIENT_KEY_PROVIDER_CACHE_EXPIRY_MS;
  @Deprecated
  public static final long    DFS_CLIENT_KEY_PROVIDER_CACHE_EXPIRY_DEFAULT =
      HdfsClientConfigKeys.DFS_CLIENT_KEY_PROVIDER_CACHE_EXPIRY_DEFAULT;
}<|MERGE_RESOLUTION|>--- conflicted
+++ resolved
@@ -400,7 +400,6 @@
   public static final int     DFS_DATANODE_DIRECTORYSCAN_INTERVAL_DEFAULT = 21600;
   public static final String  DFS_DATANODE_DIRECTORYSCAN_THREADS_KEY = "dfs.datanode.directoryscan.threads";
   public static final int     DFS_DATANODE_DIRECTORYSCAN_THREADS_DEFAULT = 1;
-<<<<<<< HEAD
   public static final String  DFS_DATANODE_STRIPED_READ_THREADS_KEY = "dfs.datanode.stripedread.threads";
   public static final int     DFS_DATANODE_STRIPED_READ_THREADS_DEFAULT = 20;
   public static final String  DFS_DATANODE_STRIPED_READ_BUFFER_SIZE_KEY = "dfs.datanode.stripedread.buffer.size";
@@ -409,13 +408,11 @@
   public static final int     DFS_DATANODE_STRIPED_READ_TIMEOUT_MILLIS_DEFAULT = 5000; //5s
   public static final String  DFS_DATANODE_STRIPED_BLK_RECOVERY_THREADS_KEY = "dfs.datanode.striped.blockrecovery.threads.size";
   public static final int     DFS_DATANODE_STRIPED_BLK_RECOVERY_THREADS_DEFAULT = 8;
-=======
   public static final String
       DFS_DATANODE_DIRECTORYSCAN_THROTTLE_LIMIT_MS_PER_SEC_KEY =
       "dfs.datanode.directoryscan.throttle.limit.ms.per.sec";
   public static final int
       DFS_DATANODE_DIRECTORYSCAN_THROTTLE_LIMIT_MS_PER_SEC_DEFAULT = 1000;
->>>>>>> 151fca50
   public static final String  DFS_DATANODE_DNS_INTERFACE_KEY = "dfs.datanode.dns.interface";
   public static final String  DFS_DATANODE_DNS_INTERFACE_DEFAULT = "default";
   public static final String  DFS_DATANODE_DNS_NAMESERVER_KEY = "dfs.datanode.dns.nameserver";
